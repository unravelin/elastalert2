--- conflicted
+++ resolved
@@ -112,19 +112,12 @@
             'scroll_keepalive': '30s'}
     conf['rules_loader'] = mock_rule_loader(conf)
     elastalert.elastalert.elasticsearch_client = mock_es_client
-<<<<<<< HEAD
     with mock.patch('elastalert.elastalert.load_conf') as load_conf:
-        load_conf.return_value = conf
-        conf['rules_loader'].load.return_value = rules
-        conf['rules_loader'].get_hashes.return_value = {}
-        ea = elastalert.elastalert.ElastAlerter(['--pin_rules'])
-=======
-    with mock.patch('elastalert.elastalert.get_rule_hashes'):
-        with mock.patch('elastalert.elastalert.load_rules') as load_conf:
-            with mock.patch('elastalert.elastalert.BackgroundScheduler'):
-                load_conf.return_value = conf
-                ea = elastalert.elastalert.ElastAlerter(['--pin_rules'])
->>>>>>> 0607a934
+        with mock.patch('elastalert.elastalert.BackgroundScheduler'):
+            load_conf.return_value = conf
+            conf['rules_loader'].load.return_value = rules
+            conf['rules_loader'].get_hashes.return_value = {}
+            ea = elastalert.elastalert.ElastAlerter(['--pin_rules'])
     ea.rules[0]['type'] = mock_ruletype()
     ea.rules[0]['alert'] = [mock_alert()]
     ea.writeback_es = mock_es_client()
