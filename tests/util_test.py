# -*- coding: utf-8 -*-
import logging
import os
import pytest

from datetime import datetime
from datetime import timedelta

from dateutil.parser import parse as dt
from dateutil.tz import tzutc

from unittest import mock

from elastalert.util import add_raw_postfix
from elastalert.util import build_es_conn_config
from elastalert.util import dt_to_int
from elastalert.util import dt_to_ts
from elastalert.util import dt_to_ts_with_format
from elastalert.util import EAException
from elastalert.util import elasticsearch_client
from elastalert.util import flatten_dict
from elastalert.util import format_index
from elastalert.util import get_module
from elastalert.util import inc_ts
from elastalert.util import lookup_es_key
from elastalert.util import parse_deadline
from elastalert.util import parse_duration
from elastalert.util import pytzfy
from elastalert.util import replace_dots_in_field_names
from elastalert.util import resolve_string
from elastalert.util import set_es_key
from elastalert.util import should_scrolling_continue
from elastalert.util import total_seconds
from elastalert.util import ts_to_dt_with_format
from elastalert.util import ts_utc_to_tz
<<<<<<< HEAD
from elastalert.util import expand_string_into_dict
=======
from elastalert.util import unixms_to_dt
>>>>>>> 9bf8a05b


@pytest.mark.parametrize('spec, expected_delta', [
    ('hours=2', timedelta(hours=2)),
    ('minutes=30', timedelta(minutes=30)),
    ('seconds=45', timedelta(seconds=45)),
])
def test_parse_duration(spec, expected_delta):
    """``unit=num`` specs can be translated into ``timedelta`` instances."""
    assert parse_duration(spec) == expected_delta


@pytest.mark.parametrize('spec, expected_deadline', [
    ('hours=2', dt('2017-07-07T12:00:00.000Z')),
    ('minutes=30', dt('2017-07-07T10:30:00.000Z')),
    ('seconds=45', dt('2017-07-07T10:00:45.000Z')),
])
def test_parse_deadline(spec, expected_deadline):
    """``unit=num`` specs can be translated into ``datetime`` instances."""

    # Note: Can't mock ``utcnow`` directly because ``datetime`` is a built-in.
    class MockDatetime(datetime):
        @staticmethod
        def utcnow():
            return dt('2017-07-07T10:00:00.000Z')

    with mock.patch('datetime.datetime', MockDatetime):
        assert parse_deadline(spec) == expected_deadline


def test_setting_keys(ea):
    expected = 12467267
    record = {
        'Message': '12345',
        'Fields': {
            'ts': 'fail',
            'severity': 'large',
            'user': 'jimmay'
        }
    }

    # Set the value
    assert set_es_key(record, 'Fields.ts', expected)

    # Get the value again
    assert lookup_es_key(record, 'Fields.ts') == expected


def test_looking_up_missing_keys(ea):
    record = {
        'Message': '12345',
        'Fields': {
            'severity': 'large',
            'user': 'jimmay',
            'null': None
        }
    }

    assert lookup_es_key(record, 'Fields.ts') is None

    assert lookup_es_key(record, 'Fields.null.foo') is None


def test_looking_up_nested_keys(ea):
    expected = 12467267
    record = {
        'Message': '12345',
        'Fields': {
            'ts': expected,
            'severity': 'large',
            'user': 'jimmay'
        }
    }

    assert lookup_es_key(record, 'Fields.ts') == expected


def test_looking_up_nested_composite_keys(ea):
    expected = 12467267
    record = {
        'Message': '12345',
        'Fields': {
            'ts.value': expected,
            'severity': 'large',
            'user': 'jimmay'
        }
    }

    assert lookup_es_key(record, 'Fields.ts.value') == expected


def test_looking_up_arrays(ea):
    record = {
        'flags': [1, 2, 3],
        'objects': [
            {'foo': 'bar'},
            {'foo': [{'bar': 'baz'}]},
            {'foo': {'bar': 'baz'}}
        ]
    }
    assert lookup_es_key(record, 'flags[0]') == 1
    assert lookup_es_key(record, 'flags[1]') == 2
    assert lookup_es_key(record, 'objects[0]foo') == 'bar'
    assert lookup_es_key(record, 'objects[1]foo[0]bar') == 'baz'
    assert lookup_es_key(record, 'objects[2]foo.bar') == 'baz'
    assert lookup_es_key(record, 'objects[1]foo[1]bar') is None
    assert lookup_es_key(record, 'objects[1]foo[0]baz') is None


def test_add_raw_postfix(ea):
    expected = 'foo.raw'
    assert add_raw_postfix('foo', False) == expected
    assert add_raw_postfix('foo.raw', False) == expected
    expected = 'foo.keyword'
    assert add_raw_postfix('foo', True) == expected
    assert add_raw_postfix('foo.keyword', True) == expected


def test_replace_dots_in_field_names(ea):
    actual = {
        'a': {
            'b.c': 'd',
            'e': {
                'f': {
                    'g.h': 0
                }
            }
        },
        'i.j.k': 1,
        'l': {
            'm': 2
        }
    }
    expected = {
        'a': {
            'b_c': 'd',
            'e': {
                'f': {
                    'g_h': 0
                }
            }
        },
        'i_j_k': 1,
        'l': {
            'm': 2
        }
    }
    assert replace_dots_in_field_names(actual) == expected
    assert replace_dots_in_field_names({'a': 0, 1: 2}) == {'a': 0, 1: 2}


def test_resolve_string(ea):
    match = {
        'name': 'mySystem',
        'temperature': 45,
        'humidity': 80.56,
        'sensors': ['outsideSensor', 'insideSensor'],
        'foo': {'bar': 'baz'}
    }

    expected_outputs = [
        "mySystem is online <MISSING VALUE>",
        "Sensors ['outsideSensor', 'insideSensor'] in the <MISSING VALUE> have temp 45 and 80.56 humidity",
        "Actuator <MISSING VALUE> in the <MISSING VALUE> has temp <MISSING VALUE>",
        'Something baz']
    old_style_strings = [
        "%(name)s is online %(noKey)s",
        "Sensors %(sensors)s in the %(noPlace)s have temp %(temperature)s and %(humidity)s humidity",
        "Actuator %(noKey)s in the %(noPlace)s has temp %(noKey)s",
        'Something %(foo.bar)s']

    assert resolve_string(old_style_strings[0], match) == expected_outputs[0]
    assert resolve_string(old_style_strings[1], match) == expected_outputs[1]
    assert resolve_string(old_style_strings[2], match) == expected_outputs[2]
    assert resolve_string(old_style_strings[3], match) == expected_outputs[3]

    new_style_strings = [
        "{name} is online {noKey}",
        "Sensors {sensors} in the {noPlace} have temp {temperature} and {humidity} humidity",
        "Actuator {noKey} in the {noPlace} has temp {noKey}",
        "Something {foo[bar]}"]

    assert resolve_string(new_style_strings[0], match) == expected_outputs[0]
    assert resolve_string(new_style_strings[1], match) == expected_outputs[1]
    assert resolve_string(new_style_strings[2], match) == expected_outputs[2]
    assert resolve_string(new_style_strings[3], match) == expected_outputs[3]


def test_format_index():
    pattern = 'logstash-%Y.%m.%d'
    pattern2 = 'logstash-%Y.%W'
    date = dt('2018-06-25T12:00:00Z')
    date2 = dt('2018-06-26T12:00:00Z')
    assert sorted(format_index(pattern, date, date).split(',')) == ['logstash-2018.06.25']
    assert sorted(format_index(pattern, date, date2).split(',')) == ['logstash-2018.06.25', 'logstash-2018.06.26']
    assert sorted(format_index(pattern, date, date2, True).split(',')) == ['logstash-2018.06.24',
                                                                           'logstash-2018.06.25',
                                                                           'logstash-2018.06.26']
    assert sorted(format_index(pattern2, date, date2, True).split(',')) == ['logstash-2018.25', 'logstash-2018.26']


def test_should_scrolling_continue():
    rule_no_max_scrolling = {'max_scrolling_count': 0, 'scrolling_cycle': 1}
    rule_reached_max_scrolling = {'max_scrolling_count': 2, 'scrolling_cycle': 2}
    rule_before_first_run = {'max_scrolling_count': 0, 'scrolling_cycle': 0}
    rule_before_max_scrolling = {'max_scrolling_count': 2, 'scrolling_cycle': 1}
    rule_over_max_scrolling = {'max_scrolling_count': 2, 'scrolling_cycle': 3}

    assert should_scrolling_continue(rule_no_max_scrolling) is True
    assert should_scrolling_continue(rule_reached_max_scrolling) is False
    assert should_scrolling_continue(rule_before_first_run) is True
    assert should_scrolling_continue(rule_before_max_scrolling) is True
    assert should_scrolling_continue(rule_over_max_scrolling) is False


def test_ts_to_dt_with_format1():
    assert ts_to_dt_with_format('2021/02/01 12:30:00', '%Y/%m/%d %H:%M:%S') == dt('2021-02-01 12:30:00+00:00')


def test_ts_to_dt_with_format2():
    assert ts_to_dt_with_format('01/02/2021 12:30:00', '%d/%m/%Y %H:%M:%S') == dt('2021-02-01 12:30:00+00:00')


def test_ts_to_dt_with_format3():
    date = datetime(2021, 7, 6, hour=0, minute=0, second=0)
    assert ts_to_dt_with_format(date, '') == dt('2021-7-6 00:00')


def test_ts_to_dt_with_format4():
    assert ts_to_dt_with_format('01/02/2021 12:30:00 +0900', '%d/%m/%Y %H:%M:%S %z') == dt('2021-02-01 12:30:00+09:00')


def test_dt_to_ts_with_format1():
    assert dt_to_ts_with_format(dt('2021-02-01 12:30:00+00:00'), '%Y/%m/%d %H:%M:%S') == '2021/02/01 12:30:00'


def test_dt_to_ts_with_format2():
    assert dt_to_ts_with_format(dt('2021-02-01 12:30:00+00:00'), '%d/%m/%Y %H:%M:%S') == '01/02/2021 12:30:00'


def test_dt_to_ts_with_format3():
    assert dt_to_ts_with_format('2021-02-01 12:30:00+00:00', '%d/%m/%Y %H:%M:%S') == '2021-02-01 12:30:00+00:00'


def test_flatten_dict():
    assert flatten_dict({'test': 'value1', 'test2': 'value2'}) == {'test': 'value1', 'test2': 'value2'}


def test_pytzfy1():
    assert pytzfy(dt('2021-02-01 12:30:00+00:00')) == dt('2021-02-01 12:30:00+00:00')


def test_pytzfy2():
    assert pytzfy(datetime(2018, 12, 31, 5, 0, 30, 1000)) == dt('2018-12-31 05:00:30.001000')


def test_get_module():
    with pytest.raises(EAException) as ea:
        get_module('test')
    assert 'Could not import module' in str(ea)


def test_dt_to_ts(caplog):
    caplog.set_level(logging.WARNING)
    dt_to_ts('a')
    user, level, message = caplog.record_tuples[0]
    assert 'elastalert' == user
    assert logging.WARNING == level
    assert 'Expected datetime, got' in message


def test_ts_utc_to_tz():
    date = datetime(2021, 7, 6, hour=0, minute=0, second=0)
    actual_data = ts_utc_to_tz(date, 'Europe/Istanbul')
    assert '2021-07-06 03:00:00+03:00' == str(actual_data)


test_build_es_conn_config_param = 'es_host, es_port, es_conn_timeout, es_send_get_body_as, ssl_show_warn, es_username, '
test_build_es_conn_config_param += 'es_password, es_api_key, es_bearer, aws_region, profile, use_ssl, verify_certs, '
test_build_es_conn_config_param += 'ca_certs, client_cert,client_key,es_url_prefix, expected_data'


@pytest.mark.parametrize(test_build_es_conn_config_param, [
    ('',          '',   '', '', '', '', '', '', '', '', '', '', '', '', '', '', '', True),
    ('localhost', '',   '', '', '', '', '', '', '', '', '', '', '', '', '', '', '', True),
    ('localhost', 9200, '', '', '', '', '', '', '', '', '', '', '', '', '', '', '',
        {
            'use_ssl': False,
            'verify_certs': True,
            'ca_certs': None,
            'client_cert': None,
            'client_key': None,
            'http_auth': None,
            'es_username': None,
            'es_password': None,
            'es_api_key': None,
            'es_bearer': None,
            'aws_region': None,
            'profile': None,
            'headers': None,
            'es_host': 'localhost',
            'es_port': 9200,
            'es_url_prefix': '',
            'es_conn_timeout': 20,
            'send_get_body_as': 'GET',
            'ssl_show_warn': True
        }),
    ('localhost', 9200, 30, 'POST', False, 'user', 'pass', 'key', 'bearer', 'us-east-1', 'default',
     True, False, '/path/to/cacert.pem', '/path/to/client_cert.pem', '/path/to/client_key.key', 'elasticsearch',
        {
            'use_ssl': True,
            'verify_certs': False,
            'ca_certs': '/path/to/cacert.pem',
            'client_cert': '/path/to/client_cert.pem',
            'client_key': '/path/to/client_key.key',
            'http_auth': None,
            'es_username': 'user',
            'es_password': 'pass',
            'es_api_key': 'key',
            'es_bearer': 'bearer',
            'aws_region': 'us-east-1',
            'profile': 'default',
            'headers': None,
            'es_host': 'localhost',
            'es_port': 9200,
            'es_url_prefix': 'elasticsearch',
            'es_conn_timeout': 30,
            'send_get_body_as': 'POST',
            'ssl_show_warn': False
        }),
])
def test_build_es_conn_config(es_host, es_port, es_conn_timeout, es_send_get_body_as, ssl_show_warn, es_username,
                              es_password, es_api_key, es_bearer, aws_region, profile, use_ssl, verify_certs,
                              ca_certs, client_cert, client_key, es_url_prefix, expected_data):
    try:
        conf = {}
        if es_host:
            conf['es_host'] = es_host
        if es_port:
            conf['es_port'] = es_port
        if es_conn_timeout:
            conf['es_conn_timeout'] = es_conn_timeout
        if es_send_get_body_as:
            conf['es_send_get_body_as'] = es_send_get_body_as
        if ssl_show_warn != '':
            conf['ssl_show_warn'] = ssl_show_warn
        if es_username:
            conf['es_username'] = es_username
        if es_password:
            conf['es_password'] = es_password
        if es_api_key:
            conf['es_api_key'] = es_api_key
        if es_bearer:
            conf['es_bearer'] = es_bearer
        if aws_region:
            conf['aws_region'] = aws_region
        if profile:
            conf['profile'] = profile
        if use_ssl != '':
            conf['use_ssl'] = use_ssl
        if verify_certs != '':
            conf['verify_certs'] = verify_certs
        if ca_certs:
            conf['ca_certs'] = ca_certs
        if client_cert:
            conf['client_cert'] = client_cert
        if client_key:
            conf['client_key'] = client_key
        if es_url_prefix:
            conf['es_url_prefix'] = es_url_prefix
        actual = build_es_conn_config(conf)
        assert expected_data == actual
    except KeyError:
        assert expected_data


@mock.patch.dict(os.environ, {'ES_USERNAME': 'USER',
                              'ES_PASSWORD': 'PASS',
                              'ES_API_KEY': 'KEY',
                              'ES_BEARER': 'BEARE'})
def test_build_es_conn_config2():
    conf = {}
    conf['es_host'] = 'localhost'
    conf['es_port'] = 9200
    expected = {
        'use_ssl': False,
        'verify_certs': True,
        'ca_certs': None,
        'client_cert': None,
        'client_key': None,
        'http_auth': None,
        'es_username': 'USER',
        'es_password': 'PASS',
        'es_api_key': 'KEY',
        'es_bearer': 'BEARE',
        'aws_region': None,
        'profile': None,
        'headers': None,
        'es_host': 'localhost',
        'es_port': 9200,
        'es_url_prefix': '',
        'es_conn_timeout': 20,
        'send_get_body_as': 'GET',
        'ssl_show_warn': True
    }
    actual = build_es_conn_config(conf)
    assert expected == actual


@pytest.mark.parametrize('es_host, es_port, es_bearer, es_api_key', [
    ('localhost', 9200, '', ''),
    ('localhost', 9200, 'bearer', 'bearer')
])
@mock.patch.dict(os.environ, {'AWS_DEFAULT_REGION': ''})
def test_elasticsearch_client(es_host, es_port, es_bearer, es_api_key):
    conf = {}
    conf['es_host'] = es_host
    conf['es_port'] = es_port
    if es_bearer:
        conf['es_bearer'] = es_bearer
    if es_api_key:
        conf['es_api_key'] = es_api_key
    acutual = elasticsearch_client(conf)
    assert None is not acutual


<<<<<<< HEAD

def test_expand_string_into_dict():
    dictionnary = {'@timestamp': '2021-07-06 01:00:00', 'metric_netfilter.ipv4_dst_cardinality': 401}
    string = 'metadata.source.ip'
    value = '0.0.0.0'

    dictionnary_result = expand_string_into_dict(dictionnary, string, value)
    assert dictionnary['metadata']['source']['ip'] == value
=======
def test_inc_ts():
    dt = datetime(2021, 7, 6, hour=0, minute=0, second=0)
    actual = inc_ts(dt)
    expected = '2021-07-06T00:00:00.001000Z'
    assert expected == actual


@pytest.mark.parametrize('dt, expected', [
    (None, 0),
    (
        timedelta(
            days=50, seconds=27, microseconds=10, milliseconds=29000, minutes=5, hours=8, weeks=2),
        5558756.00001
    )
])
def test_total_seconds(dt, expected):
    actual = total_seconds(dt)
    assert expected == actual


def test_unixms_to_dt():
    ts = 1626707067
    actual = unixms_to_dt(ts)
    expected = datetime(1970, 1, 19, 19, 51, 47, 67000, tzinfo=tzutc())
    assert expected == actual


def test_dt_to_int():
    dt = datetime(2021, 7, 6, hour=0, minute=0, second=0)
    actual = dt_to_int(dt)
    expected = 1625529600000
    assert expected == actual
>>>>>>> 9bf8a05b
<|MERGE_RESOLUTION|>--- conflicted
+++ resolved
@@ -33,11 +33,8 @@
 from elastalert.util import total_seconds
 from elastalert.util import ts_to_dt_with_format
 from elastalert.util import ts_utc_to_tz
-<<<<<<< HEAD
 from elastalert.util import expand_string_into_dict
-=======
 from elastalert.util import unixms_to_dt
->>>>>>> 9bf8a05b
 
 
 @pytest.mark.parametrize('spec, expected_delta', [
@@ -464,8 +461,6 @@
     assert None is not acutual
 
 
-<<<<<<< HEAD
-
 def test_expand_string_into_dict():
     dictionnary = {'@timestamp': '2021-07-06 01:00:00', 'metric_netfilter.ipv4_dst_cardinality': 401}
     string = 'metadata.source.ip'
@@ -473,7 +468,7 @@
 
     dictionnary_result = expand_string_into_dict(dictionnary, string, value)
     assert dictionnary['metadata']['source']['ip'] == value
-=======
+
 def test_inc_ts():
     dt = datetime(2021, 7, 6, hour=0, minute=0, second=0)
     actual = inc_ts(dt)
@@ -505,5 +500,4 @@
     dt = datetime(2021, 7, 6, hour=0, minute=0, second=0)
     actual = dt_to_int(dt)
     expected = 1625529600000
-    assert expected == actual
->>>>>>> 9bf8a05b
+    assert expected == actual