--- conflicted
+++ resolved
@@ -902,9 +902,8 @@
 
         actual_data = alert.get_info()
         assert expected_data == actual_data
-<<<<<<< HEAD
-    except KeyError:
-        assert expected_data
+    except Exception as ea:
+        assert expected_data in str(ea)
 
 
 def test_mattermost_attach_kibana_discover_url_when_generated():
@@ -1097,7 +1096,5 @@
     actual_data = json.loads(mock_post_request.call_args_list[0][1]['data'])
     print(actual_data)
     assert expected_data == actual_data
-=======
     except Exception as ea:
-        assert expected_data in str(ea)
->>>>>>> 3b70f65a
+        assert expected_data in str(ea)