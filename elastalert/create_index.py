#!/usr/bin/env python
# -*- coding: utf-8 -*-
from __future__ import print_function

import argparse
import getpass
import json
import os
import time

import elasticsearch.helpers
import yaml
from auth import Auth
from elasticsearch import RequestsHttpConnection
from elasticsearch.client import Elasticsearch
from elasticsearch.client import IndicesClient
from elasticsearch.exceptions import NotFoundError
from envparse import Env

env = Env(ES_USE_SSL=bool)


def create_index_mappings(es_client, ea_index, recreate=False, old_ea_index=None):
    esversion = es_client.info()["version"]["number"]
    print("Elastic Version: " + esversion)

    es_index_mappings = read_es_index_mappings() if is_atleastsix(esversion) else read_es_index_mappings(5)

    es_index = IndicesClient(es_client)
    if not recreate:
        if es_index.exists(ea_index):
            print('Index ' + ea_index + ' already exists. Skipping index creation.')
            return None

    # (Re-)Create indices.
    if is_atleastsix(esversion):
        index_names = (
            ea_index,
            ea_index + '_status',
            ea_index + '_silence',
            ea_index + '_error',
            ea_index + '_past',
        )
    else:
        index_names = (
            ea_index,
        )
    for index_name in index_names:
        if es_index.exists(index_name):
            print('Deleting index ' + index_name + '.')
            try:
                es_index.delete(index_name)
            except NotFoundError:
                # Why does this ever occur?? It shouldn't. But it does.
                pass
        es_index.create(index_name)

    # To avoid a race condition. TODO: replace this with a real check
    time.sleep(2)

    if is_atleastseven(esversion):
        # TODO remove doc_type completely when elasicsearch client allows doc_type=None
        # doc_type is a deprecated feature and will be completely removed in Elasicsearch 8
        es_client.indices.put_mapping(index=ea_index, doc_type='_doc',
                                      body=es_index_mappings['elastalert'], include_type_name=True)
        es_client.indices.put_mapping(index=ea_index + '_status', doc_type='_doc',
                                      body=es_index_mappings['elastalert_status'], include_type_name=True)
        es_client.indices.put_mapping(index=ea_index + '_silence', doc_type='_doc',
                                      body=es_index_mappings['silence'], include_type_name=True)
        es_client.indices.put_mapping(index=ea_index + '_error', doc_type='_doc',
                                      body=es_index_mappings['elastalert_error'], include_type_name=True)
        es_client.indices.put_mapping(index=ea_index + '_past', doc_type='_doc',
                                      body=es_index_mappings['past_elastalert'], include_type_name=True)
    elif is_atleastsixtwo(esversion):
        es_client.indices.put_mapping(index=ea_index, doc_type='_doc',
                                      body=es_index_mappings['elastalert'])
        es_client.indices.put_mapping(index=ea_index + '_status', doc_type='_doc',
                                      body=es_index_mappings['elastalert_status'])
        es_client.indices.put_mapping(index=ea_index + '_silence', doc_type='_doc',
                                      body=es_index_mappings['silence'])
        es_client.indices.put_mapping(index=ea_index + '_error', doc_type='_doc',
                                      body=es_index_mappings['elastalert_error'])
        es_client.indices.put_mapping(index=ea_index + '_past', doc_type='_doc',
                                      body=es_index_mappings['past_elastalert'])
    elif is_atleastsix(esversion):
        es_client.indices.put_mapping(index=ea_index, doc_type='elastalert',
                                      body=es_index_mappings['elastalert'])
        es_client.indices.put_mapping(index=ea_index + '_status', doc_type='elastalert_status',
                                      body=es_index_mappings['elastalert_status'])
        es_client.indices.put_mapping(index=ea_index + '_silence', doc_type='silence',
                                      body=es_index_mappings['silence'])
        es_client.indices.put_mapping(index=ea_index + '_error', doc_type='elastalert_error',
                                      body=es_index_mappings['elastalert_error'])
        es_client.indices.put_mapping(index=ea_index + '_past', doc_type='past_elastalert',
                                      body=es_index_mappings['past_elastalert'])
    else:
        es_client.indices.put_mapping(index=ea_index, doc_type='elastalert',
                                      body=es_index_mappings['elastalert'])
        es_client.indices.put_mapping(index=ea_index, doc_type='elastalert_status',
                                      body=es_index_mappings['elastalert_status'])
        es_client.indices.put_mapping(index=ea_index, doc_type='silence',
                                      body=es_index_mappings['silence'])
        es_client.indices.put_mapping(index=ea_index, doc_type='elastalert_error',
                                      body=es_index_mappings['elastalert_error'])
        es_client.indices.put_mapping(index=ea_index, doc_type='past_elastalert',
                                      body=es_index_mappings['past_elastalert'])

    print('New index %s created' % ea_index)
    if old_ea_index:
        print("Copying all data from old index '{0}' to new index '{1}'".format(old_ea_index, ea_index))
        # Use the defaults for chunk_size, scroll, scan_kwargs, and bulk_kwargs
        elasticsearch.helpers.reindex(es_client, old_ea_index, ea_index)

    print('Done!')


def read_es_index_mappings(es_version=6):
    print('Reading Elastic {0} index mappings:'.format(es_version))
    return {
        'silence': read_es_index_mapping('silence', es_version),
        'elastalert_status': read_es_index_mapping('elastalert_status', es_version),
        'elastalert': read_es_index_mapping('elastalert', es_version),
        'past_elastalert': read_es_index_mapping('past_elastalert', es_version),
        'elastalert_error': read_es_index_mapping('elastalert_error', es_version)
    }


def read_es_index_mapping(mapping, es_version=6):
    base_path = os.path.abspath(os.path.dirname(__file__))
    mapping_path = 'es_mappings/{0}/{1}.json'.format(es_version, mapping)
    path = os.path.join(base_path, mapping_path)
    with open(path, 'r') as f:
        print("Reading index mapping '{0}'".format(mapping_path))
        return json.load(f)


def is_atleastsix(es_version):
    return int(es_version.split(".")[0]) >= 6


def is_atleastsixtwo(es_version):
    major, minor = map(int, es_version.split(".")[:2])
    return major > 6 or (major == 6 and minor >= 2)


def is_atleastseven(es_version):
    return int(es_version.split(".")[0]) >= 7


def main():
    parser = argparse.ArgumentParser()
    parser.add_argument('--host', default=os.environ.get('ES_HOST', None), help='Elasticsearch host')
    parser.add_argument('--port', default=os.environ.get('ES_PORT', None), type=int, help='Elasticsearch port')
    parser.add_argument('--username', default=os.environ.get('ES_USERNAME', None), help='Elasticsearch username')
    parser.add_argument('--password', default=os.environ.get('ES_PASSWORD', None), help='Elasticsearch password')
    parser.add_argument('--url-prefix', help='Elasticsearch URL prefix')
    parser.add_argument('--no-auth', action='store_const', const=True, help='Suppress prompt for basic auth')
    parser.add_argument('--ssl', action='store_true', default=env('ES_USE_SSL', None), help='Use TLS')
    parser.add_argument('--no-ssl', dest='ssl', action='store_false', help='Do not use TLS')
    parser.add_argument('--verify-certs', action='store_true', default=None, help='Verify TLS certificates')
    parser.add_argument('--no-verify-certs', dest='verify_certs', action='store_false',
                        help='Do not verify TLS certificates')
    parser.add_argument('--index', help='Index name to create')
    parser.add_argument('--alias', help='Alias name to create')
    parser.add_argument('--old-index', help='Old index name to copy')
    parser.add_argument('--send_get_body_as', default='GET',
                        help='Method for querying Elasticsearch - POST, GET or source')
    parser.add_argument(
        '--boto-profile',
        default=None,
        dest='profile',
        help='DEPRECATED: (use --profile) Boto profile to use for signing requests')
    parser.add_argument(
        '--profile',
        default=None,
        help='AWS profile to use for signing requests. Optionally use the AWS_DEFAULT_PROFILE environment variable')
    parser.add_argument(
        '--aws-region',
        default=None,
        help='AWS Region to use for signing requests. Optionally use the AWS_DEFAULT_REGION environment variable')
    parser.add_argument('--timeout', default=60, type=int, help='Elasticsearch request timeout')
    parser.add_argument('--config', default='config.yaml', help='Global config file (default: config.yaml)')
    parser.add_argument('--recreate', type=bool, default=False,
                        help='Force re-creation of the index (this will cause data loss).')
    args = parser.parse_args()

    if os.path.isfile(args.config):
        filename = args.config
    elif os.path.isfile('../config.yaml'):
        filename = '../config.yaml'
    else:
        filename = ''

    if filename:
        with open(filename) as config_file:
            data = yaml.load(config_file)
        host = args.host if args.host else data.get('es_host')
        port = args.port if args.port else data.get('es_port')
        username = args.username if args.username else data.get('es_username')
        password = args.password if args.password else data.get('es_password')
        url_prefix = args.url_prefix if args.url_prefix is not None else data.get('es_url_prefix', '')
        use_ssl = args.ssl if args.ssl is not None else data.get('use_ssl')
        verify_certs = args.verify_certs if args.verify_certs is not None else data.get('verify_certs') is not False
        aws_region = data.get('aws_region', None)
        send_get_body_as = data.get('send_get_body_as', 'GET')
        ca_certs = data.get('ca_certs')
        client_cert = data.get('client_cert')
        client_key = data.get('client_key')
        index = args.index if args.index is not None else data.get('writeback_index')
        alias = args.alias if args.alias is not None else data.get('writeback_alias')
        old_index = args.old_index if args.old_index is not None else None
    else:
        username = args.username if args.username else None
        password = args.password if args.password else None
        aws_region = args.aws_region
        host = args.host if args.host else raw_input('Enter Elasticsearch host: ')
        port = args.port if args.port else int(raw_input('Enter Elasticsearch port: '))
        use_ssl = (args.ssl if args.ssl is not None
                   else raw_input('Use SSL? t/f: ').lower() in ('t', 'true'))
        if use_ssl:
            verify_certs = (args.verify_certs if args.verify_certs is not None
                            else raw_input('Verify TLS certificates? t/f: ').lower() not in ('f', 'false'))
        else:
            verify_certs = True
        if args.no_auth is None and username is None:
            username = raw_input('Enter optional basic-auth username (or leave blank): ')
            password = getpass.getpass('Enter optional basic-auth password (or leave blank): ')
        url_prefix = (args.url_prefix if args.url_prefix is not None
                      else raw_input('Enter optional Elasticsearch URL prefix (prepends a string to the URL of every request): '))
        send_get_body_as = args.send_get_body_as
        ca_certs = None
        client_cert = None
        client_key = None
        index = args.index if args.index is not None else raw_input('New index name? (Default elastalert_status) ')
        if not index:
            index = 'elastalert_status'
        alias = args.alias if args.alias is not None else raw_input('New alias name? (Default elastalert_alerts) ')
        if not alias:
            alias = 'elastalert_alias'
        old_index = (args.old_index if args.old_index is not None
                     else raw_input('Name of existing index to copy? (Default None) '))

    timeout = args.timeout

    auth = Auth()
    http_auth = auth(host=host,
                     username=username,
                     password=password,
                     aws_region=aws_region,
                     profile_name=args.profile)
    es = Elasticsearch(
        host=host,
        port=port,
        timeout=timeout,
        use_ssl=use_ssl,
        verify_certs=verify_certs,
        connection_class=RequestsHttpConnection,
        http_auth=http_auth,
        url_prefix=url_prefix,
        send_get_body_as=send_get_body_as,
        client_cert=client_cert,
        ca_certs=ca_certs,
        client_key=client_key)

<<<<<<< HEAD
    create_index_mappings(es_client=es, ea_index=index, recreate=args.recreate, old_ea_index=old_index)
=======
    esversion = es.info()["version"]["number"]
    print("Elastic Version:" + esversion.split(".")[0])
    elasticversion = int(esversion.split(".")[0])

    if elasticversion > 5:
        mapping = {'type': 'keyword'}
    else:
        mapping = {'index': 'not_analyzed', 'type': 'string'}

    print("Mapping used for string:" + str(mapping))

    silence_mapping = {
        'silence': {
            'properties': {
                'rule_name': mapping,
                'until': {
                    'type': 'date',
                    'format': 'dateOptionalTime',
                },
                '@timestamp': {
                    'type': 'date',
                    'format': 'dateOptionalTime',
                },
            },
        },
    }
    ess_mapping = {
        'elastalert_status': {
            'properties': {
                'rule_name': mapping,
                '@timestamp': {
                    'type': 'date',
                    'format': 'dateOptionalTime',
                },
            },
        },
    }
    es_mapping = {
        'elastalert': {
            'properties': {
                'rule_name': mapping,
                '@timestamp': {
                    'type': 'date',
                    'format': 'dateOptionalTime',
                },
                'alert_time': {
                    'type': 'date',
                    'format': 'dateOptionalTime',
                },
                'match_time': {
                    'type': 'date',
                    'format': 'dateOptionalTime',
                },
                'match_body': {
                    'type': 'object',
                    'enabled': False,
                },
                'aggregate_id': mapping,
            },
        },
    }
    past_mapping = {
        'past_elastalert': {
            'properties': {
                'rule_name': mapping,
                'match_body': {
                    'type': 'object',
                    'enabled': False,
                },
                '@timestamp': {
                    'type': 'date',
                    'format': 'dateOptionalTime',
                },
                'aggregate_id': mapping,
            },
        },
    }
    error_mapping = {
        'elastalert_error': {
            'properties': {
                'data': {
                    'type': 'object',
                    'enabled': False,
                },
                '@timestamp': {
                    'type': 'date',
                    'format': 'dateOptionalTime',
                },
            },
        },
    }

    es_index = IndicesClient(es)
    if not args.recreate:
        if es_index.exists(index):
            print('Index ' + index + ' already exists. Skipping index creation.')
            return None
    if es_index.exists_template('elastalert'):
        print('Template elastalert already exists. Deleting in preparation for creating indexes.')
        es_index.delete_template('elastalert')

    # (Re-)Create indices.
    if elasticversion > 5:
        index_names = (
            index,
            index + '_status',
            index + '_silence',
            index + '_error',
            index + '_past',
        )
    else:
        index_names = (
            index,
        )
    for index_name in index_names:
        if es_index.exists(index_name):
            print('Deleting index ' + index_name + '.')
            try:
                es_index.delete(index_name)
            except NotFoundError:
                # Why does this ever occur?? It shouldn't. But it does.
                pass
        es_index.create(index_name)

    # To avoid a race condition. TODO: replace this with a real check
    time.sleep(2)

    if elasticversion > 5:
        es.indices.put_mapping(index=index, doc_type='elastalert', body=es_mapping)
        es.indices.put_mapping(index=index + '_status', doc_type='elastalert_status', body=ess_mapping)
        es.indices.put_mapping(index=index + '_silence', doc_type='silence', body=silence_mapping)
        es.indices.put_mapping(index=index + '_error', doc_type='elastalert_error', body=error_mapping)
        es.indices.put_mapping(index=index + '_past', doc_type='past_elastalert', body=past_mapping)
        es.indices.put_alias(index=index, name=alias)
        es.indices.put_template(name='elastalert', body={'index_patterns': ['elastalert_*'],
                                                         'aliases': {alias: {}}, 'mappings': es_mapping})
        print('New index %s created' % index)
    else:
        es.indices.put_mapping(index=index, doc_type='elastalert', body=es_mapping)
        es.indices.put_mapping(index=index, doc_type='elastalert_status', body=ess_mapping)
        es.indices.put_mapping(index=index, doc_type='silence', body=silence_mapping)
        es.indices.put_mapping(index=index, doc_type='elastalert_error', body=error_mapping)
        es.indices.put_mapping(index=index, doc_type='past_elastalert', body=past_mapping)
        es.indices.put_alias(index=index, name=alias, body={'filter': {'term': {'_type': 'elastalert'}}})
        es.indices.put_template(name='elastalert', body={'template': 'elastalert_*',
                                                         'aliases': {alias: {}}, 'mappings': es_mapping})
        print('New index %s created' % index)

    if old_index:
        print("Copying all data from old index '{0}' to new index '{1}'".format(old_index, index))
        # Use the defaults for chunk_size, scroll, scan_kwargs, and bulk_kwargs
        elasticsearch.helpers.reindex(es, old_index, index)

    print('Done!')
>>>>>>> ff5769a1


if __name__ == '__main__':
    main()<|MERGE_RESOLUTION|>--- conflicted
+++ resolved
@@ -262,164 +262,7 @@
         ca_certs=ca_certs,
         client_key=client_key)
 
-<<<<<<< HEAD
     create_index_mappings(es_client=es, ea_index=index, recreate=args.recreate, old_ea_index=old_index)
-=======
-    esversion = es.info()["version"]["number"]
-    print("Elastic Version:" + esversion.split(".")[0])
-    elasticversion = int(esversion.split(".")[0])
-
-    if elasticversion > 5:
-        mapping = {'type': 'keyword'}
-    else:
-        mapping = {'index': 'not_analyzed', 'type': 'string'}
-
-    print("Mapping used for string:" + str(mapping))
-
-    silence_mapping = {
-        'silence': {
-            'properties': {
-                'rule_name': mapping,
-                'until': {
-                    'type': 'date',
-                    'format': 'dateOptionalTime',
-                },
-                '@timestamp': {
-                    'type': 'date',
-                    'format': 'dateOptionalTime',
-                },
-            },
-        },
-    }
-    ess_mapping = {
-        'elastalert_status': {
-            'properties': {
-                'rule_name': mapping,
-                '@timestamp': {
-                    'type': 'date',
-                    'format': 'dateOptionalTime',
-                },
-            },
-        },
-    }
-    es_mapping = {
-        'elastalert': {
-            'properties': {
-                'rule_name': mapping,
-                '@timestamp': {
-                    'type': 'date',
-                    'format': 'dateOptionalTime',
-                },
-                'alert_time': {
-                    'type': 'date',
-                    'format': 'dateOptionalTime',
-                },
-                'match_time': {
-                    'type': 'date',
-                    'format': 'dateOptionalTime',
-                },
-                'match_body': {
-                    'type': 'object',
-                    'enabled': False,
-                },
-                'aggregate_id': mapping,
-            },
-        },
-    }
-    past_mapping = {
-        'past_elastalert': {
-            'properties': {
-                'rule_name': mapping,
-                'match_body': {
-                    'type': 'object',
-                    'enabled': False,
-                },
-                '@timestamp': {
-                    'type': 'date',
-                    'format': 'dateOptionalTime',
-                },
-                'aggregate_id': mapping,
-            },
-        },
-    }
-    error_mapping = {
-        'elastalert_error': {
-            'properties': {
-                'data': {
-                    'type': 'object',
-                    'enabled': False,
-                },
-                '@timestamp': {
-                    'type': 'date',
-                    'format': 'dateOptionalTime',
-                },
-            },
-        },
-    }
-
-    es_index = IndicesClient(es)
-    if not args.recreate:
-        if es_index.exists(index):
-            print('Index ' + index + ' already exists. Skipping index creation.')
-            return None
-    if es_index.exists_template('elastalert'):
-        print('Template elastalert already exists. Deleting in preparation for creating indexes.')
-        es_index.delete_template('elastalert')
-
-    # (Re-)Create indices.
-    if elasticversion > 5:
-        index_names = (
-            index,
-            index + '_status',
-            index + '_silence',
-            index + '_error',
-            index + '_past',
-        )
-    else:
-        index_names = (
-            index,
-        )
-    for index_name in index_names:
-        if es_index.exists(index_name):
-            print('Deleting index ' + index_name + '.')
-            try:
-                es_index.delete(index_name)
-            except NotFoundError:
-                # Why does this ever occur?? It shouldn't. But it does.
-                pass
-        es_index.create(index_name)
-
-    # To avoid a race condition. TODO: replace this with a real check
-    time.sleep(2)
-
-    if elasticversion > 5:
-        es.indices.put_mapping(index=index, doc_type='elastalert', body=es_mapping)
-        es.indices.put_mapping(index=index + '_status', doc_type='elastalert_status', body=ess_mapping)
-        es.indices.put_mapping(index=index + '_silence', doc_type='silence', body=silence_mapping)
-        es.indices.put_mapping(index=index + '_error', doc_type='elastalert_error', body=error_mapping)
-        es.indices.put_mapping(index=index + '_past', doc_type='past_elastalert', body=past_mapping)
-        es.indices.put_alias(index=index, name=alias)
-        es.indices.put_template(name='elastalert', body={'index_patterns': ['elastalert_*'],
-                                                         'aliases': {alias: {}}, 'mappings': es_mapping})
-        print('New index %s created' % index)
-    else:
-        es.indices.put_mapping(index=index, doc_type='elastalert', body=es_mapping)
-        es.indices.put_mapping(index=index, doc_type='elastalert_status', body=ess_mapping)
-        es.indices.put_mapping(index=index, doc_type='silence', body=silence_mapping)
-        es.indices.put_mapping(index=index, doc_type='elastalert_error', body=error_mapping)
-        es.indices.put_mapping(index=index, doc_type='past_elastalert', body=past_mapping)
-        es.indices.put_alias(index=index, name=alias, body={'filter': {'term': {'_type': 'elastalert'}}})
-        es.indices.put_template(name='elastalert', body={'template': 'elastalert_*',
-                                                         'aliases': {alias: {}}, 'mappings': es_mapping})
-        print('New index %s created' % index)
-
-    if old_index:
-        print("Copying all data from old index '{0}' to new index '{1}'".format(old_index, index))
-        # Use the defaults for chunk_size, scroll, scan_kwargs, and bulk_kwargs
-        elasticsearch.helpers.reindex(es, old_index, index)
-
-    print('Done!')
->>>>>>> ff5769a1
 
 
 if __name__ == '__main__':
