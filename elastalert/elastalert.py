# -*- coding: utf-8 -*-
import argparse
import copy
import datetime
import json
import logging
import os
import random
import signal
import sys
import threading
import time
import timeit
import traceback
from email.mime.text import MIMEText
from smtplib import SMTP
from smtplib import SMTPException
from socket import error

import dateutil.tz
import pytz
from apscheduler.schedulers.background import BackgroundScheduler
from croniter import croniter
from elasticsearch.exceptions import ConnectionError
from elasticsearch.exceptions import ElasticsearchException
from elasticsearch.exceptions import TransportError
<<<<<<< HEAD
from enhancements import DropMatchException
from ruletypes import FlatlineRule
from util import add_raw_postfix
from util import cronite_datetime_to_timestamp
from util import dt_to_ts
from util import dt_to_unix
from util import EAException
from util import elastalert_logger
from util import elasticsearch_client
from util import format_index
from util import lookup_es_key
from util import parse_deadline
from util import parse_duration
from util import pretty_ts
from util import replace_dots_in_field_names
from util import seconds
from util import set_es_key
from util import should_scrolling_continue
from util import total_seconds
from util import ts_add
from util import ts_now
from util import ts_to_dt
from util import unix_to_dt
=======

from . import kibana
from .alerts import DebugAlerter
from .config import load_conf
from .enhancements import DropMatchException
from .ruletypes import FlatlineRule
from .util import add_raw_postfix
from .util import cronite_datetime_to_timestamp
from .util import dt_to_ts
from .util import dt_to_unix
from .util import EAException
from .util import elastalert_logger
from .util import elasticsearch_client
from .util import format_index
from .util import lookup_es_key
from .util import parse_deadline
from .util import parse_duration
from .util import pretty_ts
from .util import replace_dots_in_field_names
from .util import seconds
from .util import set_es_key
from .util import total_seconds
from .util import ts_add
from .util import ts_now
from .util import ts_to_dt
from .util import unix_to_dt
>>>>>>> 3555faee


class ElastAlerter(object):
    """ The main ElastAlert runner. This class holds all state about active rules,
    controls when queries are run, and passes information between rules and alerts.

    :param args: An argparse arguments instance. Should contain debug and start

    :param conf: The configuration dictionary. At the top level, this
    contains global options, and under 'rules', contains all state relating
    to rules and alerts. In each rule in conf['rules'], the RuleType and Alerter
    instances live under 'type' and 'alerts', respectively. The conf dictionary
    should not be passed directly from a configuration file, but must be populated
    by config.py:load_rules instead. """

    thread_data = threading.local()

    def parse_args(self, args):
        parser = argparse.ArgumentParser()
        parser.add_argument(
            '--config',
            action='store',
            dest='config',
            default="config.yaml",
            help='Global config file (default: config.yaml)')
        parser.add_argument('--debug', action='store_true', dest='debug', help='Suppresses alerts and prints information instead. '
                                                                               'Not compatible with `--verbose`')
        parser.add_argument('--rule', dest='rule', help='Run only a specific rule (by filename, must still be in rules folder)')
        parser.add_argument('--silence', dest='silence', help='Silence rule for a time period. Must be used with --rule. Usage: '
                                                              '--silence <units>=<number>, eg. --silence hours=2')
        parser.add_argument('--start', dest='start', help='YYYY-MM-DDTHH:MM:SS Start querying from this timestamp. '
                                                          'Use "NOW" to start from current time. (Default: present)')
        parser.add_argument('--end', dest='end', help='YYYY-MM-DDTHH:MM:SS Query to this timestamp. (Default: present)')
        parser.add_argument('--verbose', action='store_true', dest='verbose', help='Increase verbosity without suppressing alerts. '
                                                                                   'Not compatible with `--debug`')
        parser.add_argument('--patience', action='store', dest='timeout',
                            type=parse_duration,
                            default=datetime.timedelta(),
                            help='Maximum time to wait for ElasticSearch to become responsive.  Usage: '
                            '--patience <units>=<number>. e.g. --patience minutes=5')
        parser.add_argument(
            '--pin_rules',
            action='store_true',
            dest='pin_rules',
            help='Stop ElastAlert from monitoring config file changes')
        parser.add_argument('--es_debug', action='store_true', dest='es_debug', help='Enable verbose logging from Elasticsearch queries')
        parser.add_argument(
            '--es_debug_trace',
            action='store',
            dest='es_debug_trace',
            help='Enable logging from Elasticsearch queries as curl command. Queries will be logged to file. Note that '
                 'this will incorrectly display localhost:9200 as the host/port')
        self.args = parser.parse_args(args)

    def __init__(self, args):
        self.es_clients = {}
        self.parse_args(args)
        self.debug = self.args.debug
        self.verbose = self.args.verbose

        if self.verbose and self.debug:
            elastalert_logger.info(
                "Note: --debug and --verbose flags are set. --debug takes precedent."
            )

        if self.verbose or self.debug:
            elastalert_logger.setLevel(logging.INFO)

        if self.debug:
            elastalert_logger.info(
                """Note: In debug mode, alerts will be logged to console but NOT actually sent.
                To send them but remain verbose, use --verbose instead."""
            )

        if not self.args.es_debug:
            logging.getLogger('elasticsearch').setLevel(logging.WARNING)

        if self.args.es_debug_trace:
            tracer = logging.getLogger('elasticsearch.trace')
            tracer.setLevel(logging.INFO)
            tracer.addHandler(logging.FileHandler(self.args.es_debug_trace))

        self.conf = load_conf(self.args)
        self.rules_loader = self.conf['rules_loader']
        self.rules = self.rules_loader.load(self.conf, self.args)

        print(len(self.rules), 'rules loaded')

        self.max_query_size = self.conf['max_query_size']
        self.scroll_keepalive = self.conf['scroll_keepalive']
        self.writeback_index = self.conf['writeback_index']
        self.writeback_alias = self.conf['writeback_alias']
        self.run_every = self.conf['run_every']
        self.alert_time_limit = self.conf['alert_time_limit']
        self.old_query_limit = self.conf['old_query_limit']
        self.disable_rules_on_error = self.conf['disable_rules_on_error']
        self.notify_email = self.conf.get('notify_email', [])
        self.from_addr = self.conf.get('from_addr', 'ElastAlert')
        self.smtp_host = self.conf.get('smtp_host', 'localhost')
        self.max_aggregation = self.conf.get('max_aggregation', 10000)
        self.buffer_time = self.conf['buffer_time']
        self.silence_cache = {}
        self.rule_hashes = self.rules_loader.get_hashes(self.conf, self.args.rule)
        self.starttime = self.args.start
        self.disabled_rules = []
        self.replace_dots_in_field_names = self.conf.get('replace_dots_in_field_names', False)
        self.thread_data.num_hits = 0
        self.thread_data.num_dupes = 0
        self.scheduler = BackgroundScheduler()
        self.string_multi_field_name = self.conf.get('string_multi_field_name', False)
        self.add_metadata_alert = self.conf.get('add_metadata_alert', False)
        self.show_disabled_rules = self.conf.get('show_disabled_rules', True)

        self.writeback_es = elasticsearch_client(self.conf)

        remove = []
        for rule in self.rules:
            if not self.init_rule(rule):
                remove.append(rule)
        list(map(self.rules.remove, remove))

        if self.args.silence:
            self.silence()

    @staticmethod
    def get_index(rule, starttime=None, endtime=None):
        """ Gets the index for a rule. If strftime is set and starttime and endtime
        are provided, it will return a comma seperated list of indices. If strftime
        is set but starttime and endtime are not provided, it will replace all format
        tokens with a wildcard. """
        index = rule['index']
        add_extra = rule.get('search_extra_index', False)
        if rule.get('use_strftime_index'):
            if starttime and endtime:
                return format_index(index, starttime, endtime, add_extra)
            else:
                # Replace the substring containing format characters with a *
                format_start = index.find('%')
                format_end = index.rfind('%') + 2
                return index[:format_start] + '*' + index[format_end:]
        else:
            return index

    @staticmethod
    def get_query(filters, starttime=None, endtime=None, sort=True, timestamp_field='@timestamp', to_ts_func=dt_to_ts, desc=False,
                  five=False):
        """ Returns a query dict that will apply a list of filters, filter by
        start and end time, and sort results by timestamp.

        :param filters: A list of Elasticsearch filters to use.
        :param starttime: A timestamp to use as the start time of the query.
        :param endtime: A timestamp to use as the end time of the query.
        :param sort: If true, sort results by timestamp. (Default True)
        :return: A query dictionary to pass to Elasticsearch.
        """
        starttime = to_ts_func(starttime)
        endtime = to_ts_func(endtime)
        filters = copy.copy(filters)
        es_filters = {'filter': {'bool': {'must': filters}}}
        if starttime and endtime:
            es_filters['filter']['bool']['must'].insert(0, {'range': {timestamp_field: {'gt': starttime,
                                                                                        'lte': endtime}}})
        if five:
            query = {'query': {'bool': es_filters}}
        else:
            query = {'query': {'filtered': es_filters}}
        if sort:
            query['sort'] = [{timestamp_field: {'order': 'desc' if desc else 'asc'}}]
        return query

    def get_terms_query(self, query, rule, size, field, five=False):
        """ Takes a query generated by get_query and outputs a aggregation query """
        query_element = query['query']
        if 'sort' in query_element:
            query_element.pop('sort')
        if not five:
            query_element['filtered'].update({'aggs': {'counts': {'terms': {'field': field,
                                                                            'size': size,
                                                                            'min_doc_count': rule.get('min_doc_count', 1)}}}})
            aggs_query = {'aggs': query_element}
        else:
            aggs_query = query
            aggs_query['aggs'] = {'counts': {'terms': {'field': field,
                                                       'size': size,
                                                       'min_doc_count': rule.get('min_doc_count', 1)}}}
        return aggs_query

    def get_aggregation_query(self, query, rule, query_key, terms_size, timestamp_field='@timestamp'):
        """ Takes a query generated by get_query and outputs a aggregation query """
        query_element = query['query']
        if 'sort' in query_element:
            query_element.pop('sort')
        metric_agg_element = rule['aggregation_query_element']

        bucket_interval_period = rule.get('bucket_interval_period')
        if bucket_interval_period is not None:
            aggs_element = {
                'interval_aggs': {
                    'date_histogram': {
                        'field': timestamp_field,
                        'interval': bucket_interval_period},
                    'aggs': metric_agg_element
                }
            }
            if rule.get('bucket_offset_delta'):
                aggs_element['interval_aggs']['date_histogram']['offset'] = '+%ss' % (rule['bucket_offset_delta'])
        else:
            aggs_element = metric_agg_element

        if query_key is not None:
            for idx, key in reversed(list(enumerate(query_key.split(',')))):
                aggs_element = {'bucket_aggs': {'terms': {'field': key, 'size': terms_size,
                                                          'min_doc_count': rule.get('min_doc_count', 1)},
                                                'aggs': aggs_element}}

        if not rule['five']:
            query_element['filtered'].update({'aggs': aggs_element})
            aggs_query = {'aggs': query_element}
        else:
            aggs_query = query
            aggs_query['aggs'] = aggs_element
        return aggs_query

    def get_index_start(self, index, timestamp_field='@timestamp'):
        """ Query for one result sorted by timestamp to find the beginning of the index.

        :param index: The index of which to find the earliest event.
        :return: Timestamp of the earliest event.
        """
        query = {'sort': {timestamp_field: {'order': 'asc'}}}
        try:
            if self.thread_data.current_es.is_atleastsixsix():
                res = self.thread_data.current_es.search(index=index, size=1, body=query,
                                                         _source_includes=[timestamp_field], ignore_unavailable=True)
            else:
                res = self.thread_data.current_es.search(index=index, size=1, body=query, _source_include=[timestamp_field],
                                                         ignore_unavailable=True)
        except ElasticsearchException as e:
            self.handle_error("Elasticsearch query error: %s" % (e), {'index': index, 'query': query})
            return '1969-12-30T00:00:00Z'
        if len(res['hits']['hits']) == 0:
            # Index is completely empty, return a date before the epoch
            return '1969-12-30T00:00:00Z'
        return res['hits']['hits'][0][timestamp_field]

    @staticmethod
    def process_hits(rule, hits):
        """ Update the _source field for each hit received from ES based on the rule configuration.

        This replaces timestamps with datetime objects,
        folds important fields into _source and creates compound query_keys.

        :return: A list of processed _source dictionaries.
        """

        processed_hits = []
        for hit in hits:
            # Merge fields and _source
            hit.setdefault('_source', {})
            for key, value in list(hit.get('fields', {}).items()):
                # Fields are returned as lists, assume any with length 1 are not arrays in _source
                # Except sometimes they aren't lists. This is dependent on ES version
                hit['_source'].setdefault(key, value[0] if type(value) is list and len(value) == 1 else value)

            # Convert the timestamp to a datetime
            ts = lookup_es_key(hit['_source'], rule['timestamp_field'])
            if not ts and not rule["_source_enabled"]:
                raise EAException(
                    "Error: No timestamp was found for hit. '_source_enabled' is set to false, check your mappings for stored fields"
                )

            set_es_key(hit['_source'], rule['timestamp_field'], rule['ts_to_dt'](ts))
            set_es_key(hit, rule['timestamp_field'], lookup_es_key(hit['_source'], rule['timestamp_field']))

            # Tack metadata fields into _source
            for field in ['_id', '_index', '_type']:
                if field in hit:
                    hit['_source'][field] = hit[field]

            if rule.get('compound_query_key'):
                values = [lookup_es_key(hit['_source'], key) for key in rule['compound_query_key']]
                hit['_source'][rule['query_key']] = ', '.join([str(value) for value in values])

            if rule.get('compound_aggregation_key'):
                values = [lookup_es_key(hit['_source'], key) for key in rule['compound_aggregation_key']]
                hit['_source'][rule['aggregation_key']] = ', '.join([str(value) for value in values])

            processed_hits.append(hit['_source'])

        return processed_hits

    def get_hits(self, rule, starttime, endtime, index, scroll=False):
        """ Query Elasticsearch for the given rule and return the results.
        :param rule: The rule configuration.
        :param starttime: The earliest time to query.
        :param endtime: The latest time to query.
        :return: A list of hits, bounded by rule['max_query_size'] (or self.max_query_size).
        """

        query = self.get_query(
            rule['filter'],
            starttime,
            endtime,
            timestamp_field=rule['timestamp_field'],
            to_ts_func=rule['dt_to_ts'],
            five=rule['five'],
        )
        if self.thread_data.current_es.is_atleastsixsix():
            extra_args = {'_source_includes': rule['include']}
        else:
            extra_args = {'_source_include': rule['include']}
        scroll_keepalive = rule.get('scroll_keepalive', self.scroll_keepalive)
        if not rule.get('_source_enabled'):
            if rule['five']:
                query['stored_fields'] = rule['include']
            else:
                query['fields'] = rule['include']
            extra_args = {}

        try:
            if scroll:
                res = self.thread_data.current_es.scroll(scroll_id=rule['scroll_id'], scroll=scroll_keepalive)
            else:
                res = self.thread_data.current_es.search(
                    scroll=scroll_keepalive,
                    index=index,
                    size=rule.get('max_query_size', self.max_query_size),
                    body=query,
                    ignore_unavailable=True,
                    **extra_args
                )
                if '_scroll_id' in res:
                    rule['scroll_id'] = res['_scroll_id']

                if self.thread_data.current_es.is_atleastseven():
                    self.thread_data.total_hits = int(res['hits']['total']['value'])
                else:
                    self.thread_data.total_hits = int(res['hits']['total'])

            if len(res.get('_shards', {}).get('failures', [])) > 0:
                try:
                    errs = [e['reason']['reason'] for e in res['_shards']['failures'] if 'Failed to parse' in e['reason']['reason']]
                    if len(errs):
                        raise ElasticsearchException(errs)
                except (TypeError, KeyError):
                    # Different versions of ES have this formatted in different ways. Fallback to str-ing the whole thing
                    raise ElasticsearchException(str(res['_shards']['failures']))

            logging.debug(str(res))
        except ElasticsearchException as e:
            # Elasticsearch sometimes gives us GIGANTIC error messages
            # (so big that they will fill the entire terminal buffer)
            if len(str(e)) > 1024:
                e = str(e)[:1024] + '... (%d characters removed)' % (len(str(e)) - 1024)
            self.handle_error('Error running query: %s' % (e), {'rule': rule['name'], 'query': query})
            return None
        hits = res['hits']['hits']
        self.thread_data.num_hits += len(hits)
        lt = rule.get('use_local_time')
        status_log = "Queried rule %s from %s to %s: %s / %s hits" % (
            rule['name'],
            pretty_ts(starttime, lt),
            pretty_ts(endtime, lt),
            self.thread_data.num_hits,
            len(hits)
        )
        if self.thread_data.total_hits > rule.get('max_query_size', self.max_query_size):
            elastalert_logger.info("%s (scrolling..)" % status_log)
        else:
            elastalert_logger.info(status_log)

        hits = self.process_hits(rule, hits)

        # Record doc_type for use in get_top_counts
        if 'doc_type' not in rule and len(hits):
            rule['doc_type'] = hits[0]['_type']
        return hits

    def get_hits_count(self, rule, starttime, endtime, index):
        """ Query Elasticsearch for the count of results and returns a list of timestamps
        equal to the endtime. This allows the results to be passed to rules which expect
        an object for each hit.

        :param rule: The rule configuration dictionary.
        :param starttime: The earliest time to query.
        :param endtime: The latest time to query.
        :return: A dictionary mapping timestamps to number of hits for that time period.
        """
        query = self.get_query(
            rule['filter'],
            starttime,
            endtime,
            timestamp_field=rule['timestamp_field'],
            sort=False,
            to_ts_func=rule['dt_to_ts'],
            five=rule['five']
        )

        try:
            res = self.thread_data.current_es.count(index=index, doc_type=rule['doc_type'], body=query, ignore_unavailable=True)
        except ElasticsearchException as e:
            # Elasticsearch sometimes gives us GIGANTIC error messages
            # (so big that they will fill the entire terminal buffer)
            if len(str(e)) > 1024:
                e = str(e)[:1024] + '... (%d characters removed)' % (len(str(e)) - 1024)
            self.handle_error('Error running count query: %s' % (e), {'rule': rule['name'], 'query': query})
            return None

        self.thread_data.num_hits += res['count']
        lt = rule.get('use_local_time')
        elastalert_logger.info(
            "Queried rule %s from %s to %s: %s hits" % (rule['name'], pretty_ts(starttime, lt), pretty_ts(endtime, lt), res['count'])
        )
        return {endtime: res['count']}

    def get_hits_terms(self, rule, starttime, endtime, index, key, qk=None, size=None):
        rule_filter = copy.copy(rule['filter'])
        if qk:
            qk_list = qk.split(",")
            end = None
            if rule['five']:
                end = '.keyword'
            else:
                end = '.raw'

            if len(qk_list) == 1:
                qk = qk_list[0]
                filter_key = rule['query_key']
                if rule.get('raw_count_keys', True) and not rule['query_key'].endswith(end):
                    filter_key = add_raw_postfix(filter_key, rule['five'])
                rule_filter.extend([{'term': {filter_key: qk}}])
            else:
                filter_keys = rule['compound_query_key']
                for i in range(len(filter_keys)):
                    key_with_postfix = filter_keys[i]
                    if rule.get('raw_count_keys', True) and not key.endswith(end):
                        key_with_postfix = add_raw_postfix(key_with_postfix, rule['five'])
                    rule_filter.extend([{'term': {key_with_postfix: qk_list[i]}}])

        base_query = self.get_query(
            rule_filter,
            starttime,
            endtime,
            timestamp_field=rule['timestamp_field'],
            sort=False,
            to_ts_func=rule['dt_to_ts'],
            five=rule['five']
        )
        if size is None:
            size = rule.get('terms_size', 50)
        query = self.get_terms_query(base_query, rule, size, key, rule['five'])

        try:
            if not rule['five']:
                res = self.thread_data.current_es.deprecated_search(
                    index=index,
                    doc_type=rule['doc_type'],
                    body=query,
                    search_type='count',
                    ignore_unavailable=True
                )
            else:
                res = self.thread_data.current_es.deprecated_search(index=index, doc_type=rule['doc_type'],
                                                                    body=query, size=0, ignore_unavailable=True)
        except ElasticsearchException as e:
            # Elasticsearch sometimes gives us GIGANTIC error messages
            # (so big that they will fill the entire terminal buffer)
            if len(str(e)) > 1024:
                e = str(e)[:1024] + '... (%d characters removed)' % (len(str(e)) - 1024)
            self.handle_error('Error running terms query: %s' % (e), {'rule': rule['name'], 'query': query})
            return None

        if 'aggregations' not in res:
            return {}
        if not rule['five']:
            buckets = res['aggregations']['filtered']['counts']['buckets']
        else:
            buckets = res['aggregations']['counts']['buckets']
        self.thread_data.num_hits += len(buckets)
        lt = rule.get('use_local_time')
        elastalert_logger.info(
            'Queried rule %s from %s to %s: %s buckets' % (rule['name'], pretty_ts(starttime, lt), pretty_ts(endtime, lt), len(buckets))
        )
        return {endtime: buckets}

    def get_hits_aggregation(self, rule, starttime, endtime, index, query_key, term_size=None):
        rule_filter = copy.copy(rule['filter'])
        base_query = self.get_query(
            rule_filter,
            starttime,
            endtime,
            timestamp_field=rule['timestamp_field'],
            sort=False,
            to_ts_func=rule['dt_to_ts'],
            five=rule['five']
        )
        if term_size is None:
            term_size = rule.get('terms_size', 50)
        query = self.get_aggregation_query(base_query, rule, query_key, term_size, rule['timestamp_field'])
        try:
            if not rule['five']:
                res = self.thread_data.current_es.deprecated_search(
                    index=index,
                    doc_type=rule.get('doc_type'),
                    body=query,
                    search_type='count',
                    ignore_unavailable=True
                )
            else:
                res = self.thread_data.current_es.deprecated_search(index=index, doc_type=rule.get('doc_type'),
                                                                    body=query, size=0, ignore_unavailable=True)
        except ElasticsearchException as e:
            if len(str(e)) > 1024:
                e = str(e)[:1024] + '... (%d characters removed)' % (len(str(e)) - 1024)
            self.handle_error('Error running query: %s' % (e), {'rule': rule['name']})
            return None
        if 'aggregations' not in res:
            return {}
        if not rule['five']:
            payload = res['aggregations']['filtered']
        else:
            payload = res['aggregations']

        if self.thread_data.current_es.is_atleastseven():
            self.thread_data.num_hits += res['hits']['total']['value']
        else:
            self.thread_data.num_hits += res['hits']['total']

        return {endtime: payload}

    def remove_duplicate_events(self, data, rule):
        new_events = []
        for event in data:
            if event['_id'] in rule['processed_hits']:
                continue

            # Remember the new data's IDs
            rule['processed_hits'][event['_id']] = lookup_es_key(event, rule['timestamp_field'])
            new_events.append(event)

        return new_events

    def remove_old_events(self, rule):
        # Anything older than the buffer time we can forget
        now = ts_now()
        remove = []
        buffer_time = rule.get('buffer_time', self.buffer_time)
        if rule.get('query_delay'):
            buffer_time += rule['query_delay']
        for _id, timestamp in rule['processed_hits'].items():
            if now - timestamp > buffer_time:
                remove.append(_id)
        list(map(rule['processed_hits'].pop, remove))

    def run_query(self, rule, start=None, end=None, scroll=False):
        """ Query for the rule and pass all of the results to the RuleType instance.

        :param rule: The rule configuration.
        :param start: The earliest time to query.
        :param end: The latest time to query.
        Returns True on success and False on failure.
        """
        if start is None:
            start = self.get_index_start(rule['index'])
        if end is None:
            end = ts_now()

        # Reset hit counter and query
        rule_inst = rule['type']
        rule['scrolling_cycle'] = rule.get('scrolling_cycle', 0) + 1
        index = self.get_index(rule, start, end)
        if rule.get('use_count_query'):
            data = self.get_hits_count(rule, start, end, index)
        elif rule.get('use_terms_query'):
            data = self.get_hits_terms(rule, start, end, index, rule['query_key'])
        elif rule.get('aggregation_query_element'):
            data = self.get_hits_aggregation(rule, start, end, index, rule.get('query_key', None))
        else:
            data = self.get_hits(rule, start, end, index, scroll)
            if data:
                old_len = len(data)
                data = self.remove_duplicate_events(data, rule)
                self.thread_data.num_dupes += old_len - len(data)

        # There was an exception while querying
        if data is None:
            return False
        elif data:
            if rule.get('use_count_query'):
                rule_inst.add_count_data(data)
            elif rule.get('use_terms_query'):
                rule_inst.add_terms_data(data)
            elif rule.get('aggregation_query_element'):
                rule_inst.add_aggregation_data(data)
            else:
                rule_inst.add_data(data)

        try:
<<<<<<< HEAD
            if rule.get('scroll_id') and self.num_hits < self.total_hits and should_scrolling_continue(rule):
=======
            if rule.get('scroll_id') and self.thread_data.num_hits < self.thread_data.total_hits:
>>>>>>> 3555faee
                self.run_query(rule, start, end, scroll=True)
        except RuntimeError:
            # It's possible to scroll far enough to hit max recursive depth
            pass

        if 'scroll_id' in rule:
            scroll_id = rule.pop('scroll_id')
            self.current_es.clear_scroll(scroll_id=scroll_id)

        return True

    def get_starttime(self, rule):
        """ Query ES for the last time we ran this rule.

        :param rule: The rule configuration.
        :return: A timestamp or None.
        """
        sort = {'sort': {'@timestamp': {'order': 'desc'}}}
        query = {'filter': {'term': {'rule_name': '%s' % (rule['name'])}}}
        if self.writeback_es.is_atleastfive():
            query = {'query': {'bool': query}}
        query.update(sort)

        try:
            doc_type = 'elastalert_status'
            index = self.writeback_es.resolve_writeback_index(self.writeback_index, doc_type)
            if self.writeback_es.is_atleastsixtwo():
                if self.writeback_es.is_atleastsixsix():
                    res = self.writeback_es.search(index=index, size=1, body=query,
                                                   _source_includes=['endtime', 'rule_name'])
                else:
                    res = self.writeback_es.search(index=index, size=1, body=query,
                                                   _source_include=['endtime', 'rule_name'])
            else:
                res = self.writeback_es.deprecated_search(index=index, doc_type=doc_type,
                                                          size=1, body=query, _source_include=['endtime', 'rule_name'])
            if res['hits']['hits']:
                endtime = ts_to_dt(res['hits']['hits'][0]['_source']['endtime'])

                if ts_now() - endtime < self.old_query_limit:
                    return endtime
                else:
                    elastalert_logger.info("Found expired previous run for %s at %s" % (rule['name'], endtime))
                    return None
        except (ElasticsearchException, KeyError) as e:
            self.handle_error('Error querying for last run: %s' % (e), {'rule': rule['name']})

    def set_starttime(self, rule, endtime):
        """ Given a rule and an endtime, sets the appropriate starttime for it. """
        # This means we are starting fresh
        if 'starttime' not in rule:
            if not rule.get('scan_entire_timeframe'):
                # Try to get the last run from Elasticsearch
                last_run_end = self.get_starttime(rule)
                if last_run_end:
                    rule['starttime'] = last_run_end
                    self.adjust_start_time_for_overlapping_agg_query(rule)
                    self.adjust_start_time_for_interval_sync(rule, endtime)
                    rule['minimum_starttime'] = rule['starttime']
                    return None

        # Use buffer for normal queries, or run_every increments otherwise
        # or, if scan_entire_timeframe, use timeframe

        if not rule.get('use_count_query') and not rule.get('use_terms_query'):
            if not rule.get('scan_entire_timeframe'):
                buffer_time = rule.get('buffer_time', self.buffer_time)
                buffer_delta = endtime - buffer_time
            else:
                buffer_delta = endtime - rule['timeframe']
            # If we started using a previous run, don't go past that
            if 'minimum_starttime' in rule and rule['minimum_starttime'] > buffer_delta:
                rule['starttime'] = rule['minimum_starttime']
            # If buffer_time doesn't bring us past the previous endtime, use that instead
            elif 'previous_endtime' in rule and rule['previous_endtime'] < buffer_delta:
                rule['starttime'] = rule['previous_endtime']
                self.adjust_start_time_for_overlapping_agg_query(rule)
            else:
                rule['starttime'] = buffer_delta

            self.adjust_start_time_for_interval_sync(rule, endtime)

        else:
            if not rule.get('scan_entire_timeframe'):
                # Query from the end of the last run, if it exists, otherwise a run_every sized window
                rule['starttime'] = rule.get('previous_endtime', endtime - self.run_every)
            else:
                rule['starttime'] = rule.get('previous_endtime', endtime - rule['timeframe'])

    def adjust_start_time_for_overlapping_agg_query(self, rule):
        if rule.get('aggregation_query_element'):
            if rule.get('allow_buffer_time_overlap') and not rule.get('use_run_every_query_size') and (
                    rule['buffer_time'] > rule['run_every']):
                rule['starttime'] = rule['starttime'] - (rule['buffer_time'] - rule['run_every'])
                rule['original_starttime'] = rule['starttime']

    def adjust_start_time_for_interval_sync(self, rule, endtime):
        # If aggregation query adjust bucket offset
        if rule.get('aggregation_query_element'):

            if rule.get('bucket_interval'):
                es_interval_delta = rule.get('bucket_interval_timedelta')
                unix_starttime = dt_to_unix(rule['starttime'])
                es_interval_delta_in_sec = total_seconds(es_interval_delta)
                offset = int(unix_starttime % es_interval_delta_in_sec)

                if rule.get('sync_bucket_interval'):
                    rule['starttime'] = unix_to_dt(unix_starttime - offset)
                    endtime = unix_to_dt(dt_to_unix(endtime) - offset)
                else:
                    rule['bucket_offset_delta'] = offset

    def get_segment_size(self, rule):
        """ The segment size is either buffer_size for queries which can overlap or run_every for queries
        which must be strictly separate. This mimicks the query size for when ElastAlert is running continuously. """
        if not rule.get('use_count_query') and not rule.get('use_terms_query') and not rule.get('aggregation_query_element'):
            return rule.get('buffer_time', self.buffer_time)
        elif rule.get('aggregation_query_element'):
            if rule.get('use_run_every_query_size'):
                return self.run_every
            else:
                return rule.get('buffer_time', self.buffer_time)
        else:
            return self.run_every

    def get_query_key_value(self, rule, match):
        # get the value for the match's query_key (or none) to form the key used for the silence_cache.
        # Flatline ruletype sets "key" instead of the actual query_key
        if isinstance(rule['type'], FlatlineRule) and 'key' in match:
            return str(match['key'])
        return self.get_named_key_value(rule, match, 'query_key')

    def get_aggregation_key_value(self, rule, match):
        # get the value for the match's aggregation_key (or none) to form the key used for grouped aggregates.
        return self.get_named_key_value(rule, match, 'aggregation_key')

    def get_named_key_value(self, rule, match, key_name):
        # search the match for the key specified in the rule to get the value
        if key_name in rule:
            try:
                key_value = lookup_es_key(match, rule[key_name])
                if key_value is not None:
                    # Only do the unicode conversion if we actually found something)
                    # otherwise we might transform None --> 'None'
                    key_value = str(key_value)
            except KeyError:
                # Some matches may not have the specified key
                # use a special token for these
                key_value = '_missing'
        else:
            key_value = None

        return key_value

    def enhance_filter(self, rule):
        """ If there is a blacklist or whitelist in rule then we add it to the filter.
        It adds it as a query_string. If there is already an query string its is appended
        with blacklist or whitelist.

        :param rule:
        :return:
        """
        if not rule.get('filter_by_list', True):
            return
        if 'blacklist' in rule:
            listname = 'blacklist'
        elif 'whitelist' in rule:
            listname = 'whitelist'
        else:
            return

        filters = rule['filter']
        additional_terms = []
        for term in rule[listname]:
            if not term.startswith('/') or not term.endswith('/'):
                additional_terms.append(rule['compare_key'] + ':"' + term + '"')
            else:
                # These are regular expressions and won't work if they are quoted
                additional_terms.append(rule['compare_key'] + ':' + term)
        if listname == 'whitelist':
            query = "NOT " + " AND NOT ".join(additional_terms)
        else:
            query = " OR ".join(additional_terms)
        query_str_filter = {'query_string': {'query': query}}
        if self.writeback_es.is_atleastfive():
            filters.append(query_str_filter)
        else:
            filters.append({'query': query_str_filter})
        logging.debug("Enhanced filter with {} terms: {}".format(listname, str(query_str_filter)))

    def run_rule(self, rule, endtime, starttime=None):
        """ Run a rule for a given time period, including querying and alerting on results.

        :param rule: The rule configuration.
        :param starttime: The earliest timestamp to query.
        :param endtime: The latest timestamp to query.
        :return: The number of matches that the rule produced.
        """
        run_start = time.time()
        self.thread_data.current_es = self.es_clients.setdefault(rule['name'], elasticsearch_client(rule))

        # If there are pending aggregate matches, try processing them
        for x in range(len(rule['agg_matches'])):
            match = rule['agg_matches'].pop()
            self.add_aggregated_alert(match, rule)

        # Start from provided time if it's given
        if starttime:
            rule['starttime'] = starttime
        else:
            self.set_starttime(rule, endtime)

        rule['original_starttime'] = rule['starttime']
        rule['scrolling_cycle'] = 0

        # Don't run if starttime was set to the future
        if ts_now() <= rule['starttime']:
            logging.warning("Attempted to use query start time in the future (%s), sleeping instead" % (starttime))
            return 0

        # Run the rule. If querying over a large time period, split it up into segments
        self.thread_data.num_hits = 0
        self.thread_data.num_dupes = 0
        self.thread_data.cumulative_hits = 0
        segment_size = self.get_segment_size(rule)

        tmp_endtime = rule['starttime']

        while endtime - rule['starttime'] > segment_size:
            tmp_endtime = tmp_endtime + segment_size
            if not self.run_query(rule, rule['starttime'], tmp_endtime):
                return 0
            self.thread_data.cumulative_hits += self.thread_data.num_hits
            self.thread_data.num_hits = 0
            rule['starttime'] = tmp_endtime
            rule['type'].garbage_collect(tmp_endtime)

        if rule.get('aggregation_query_element'):
            if endtime - tmp_endtime == segment_size:
                self.run_query(rule, tmp_endtime, endtime)
                self.thread_data.cumulative_hits += self.thread_data.num_hits
            elif total_seconds(rule['original_starttime'] - tmp_endtime) == 0:
                rule['starttime'] = rule['original_starttime']
                return 0
            else:
                endtime = tmp_endtime
        else:
            if not self.run_query(rule, rule['starttime'], endtime):
                return 0
            self.thread_data.cumulative_hits += self.thread_data.num_hits
            rule['type'].garbage_collect(endtime)

        # Process any new matches
        num_matches = len(rule['type'].matches)
        while rule['type'].matches:
            match = rule['type'].matches.pop(0)
            match['num_hits'] = self.thread_data.cumulative_hits
            match['num_matches'] = num_matches

            # If realert is set, silence the rule for that duration
            # Silence is cached by query_key, if it exists
            # Default realert time is 0 seconds
            silence_cache_key = rule['name']
            query_key_value = self.get_query_key_value(rule, match)
            if query_key_value is not None:
                silence_cache_key += '.' + query_key_value

            if self.is_silenced(rule['name'] + "._silence") or self.is_silenced(silence_cache_key):
                elastalert_logger.info('Ignoring match for silenced rule %s' % (silence_cache_key,))
                continue

            if rule['realert']:
                next_alert, exponent = self.next_alert_time(rule, silence_cache_key, ts_now())
                self.set_realert(silence_cache_key, next_alert, exponent)

            if rule.get('run_enhancements_first'):
                try:
                    for enhancement in rule['match_enhancements']:
                        try:
                            enhancement.process(match)
                        except EAException as e:
                            self.handle_error("Error running match enhancement: %s" % (e), {'rule': rule['name']})
                except DropMatchException:
                    continue

            # If no aggregation, alert immediately
            if not rule['aggregation']:
                self.alert([match], rule)
                continue

            # Add it as an aggregated match
            self.add_aggregated_alert(match, rule)

        # Mark this endtime for next run's start
        rule['previous_endtime'] = endtime

        time_taken = time.time() - run_start
        # Write to ES that we've run this rule against this time period
        body = {'rule_name': rule['name'],
                'endtime': endtime,
                'starttime': rule['original_starttime'],
                'matches': num_matches,
                'hits': max(self.thread_data.num_hits, self.thread_data.cumulative_hits),
                '@timestamp': ts_now(),
                'time_taken': time_taken}
        self.writeback('elastalert_status', body)

        return num_matches

    def init_rule(self, new_rule, new=True):
        ''' Copies some necessary non-config state from an exiting rule to a new rule. '''
        if not new:
            self.scheduler.remove_job(job_id=new_rule['name'])

        try:
            self.modify_rule_for_ES5(new_rule)
        except TransportError as e:
            elastalert_logger.warning('Error connecting to Elasticsearch for rule {}. '
                                      'The rule has been disabled.'.format(new_rule['name']))
            self.send_notification_email(exception=e, rule=new_rule)
            return False

        self.enhance_filter(new_rule)

        # Change top_count_keys to .raw
        if 'top_count_keys' in new_rule and new_rule.get('raw_count_keys', True):
            if self.string_multi_field_name:
                string_multi_field_name = self.string_multi_field_name
            elif self.writeback_es.is_atleastfive():
                string_multi_field_name = '.keyword'
            else:
                string_multi_field_name = '.raw'

            for i, key in enumerate(new_rule['top_count_keys']):
                if not key.endswith(string_multi_field_name):
                    new_rule['top_count_keys'][i] += string_multi_field_name

        if 'download_dashboard' in new_rule['filter']:
            # Download filters from Kibana and set the rules filters to them
            db_filters = self.filters_from_kibana(new_rule, new_rule['filter']['download_dashboard'])
            if db_filters is not None:
                new_rule['filter'] = db_filters
            else:
                raise EAException("Could not download filters from %s" % (new_rule['filter']['download_dashboard']))

        blank_rule = {'agg_matches': [],
                      'aggregate_alert_time': {},
                      'current_aggregate_id': {},
                      'processed_hits': {},
                      'run_every': self.run_every,
                      'has_run_once': False}
        rule = blank_rule

        # Set rule to either a blank template or existing rule with same name
        if not new:
            for rule in self.rules:
                if rule['name'] == new_rule['name']:
                    break
            else:
                rule = blank_rule

        copy_properties = ['agg_matches',
                           'current_aggregate_id',
                           'aggregate_alert_time',
                           'processed_hits',
                           'starttime',
                           'minimum_starttime',
                           'has_run_once',
                           'run_every']
        for prop in copy_properties:
            if prop not in rule:
                continue
            new_rule[prop] = rule[prop]

        job = self.scheduler.add_job(self.handle_rule_execution, 'interval',
                                     args=[new_rule],
                                     seconds=new_rule['run_every'].total_seconds(),
                                     id=new_rule['name'],
                                     max_instances=1,
                                     jitter=5)
        job.modify(next_run_time=datetime.datetime.now() + datetime.timedelta(seconds=random.randint(0, 15)))

        return new_rule

    @staticmethod
    def modify_rule_for_ES5(new_rule):
        # Get ES version per rule
        rule_es = elasticsearch_client(new_rule)
        if rule_es.is_atleastfive():
            new_rule['five'] = True
        else:
            new_rule['five'] = False
            return

        # In ES5, filters starting with 'query' should have the top wrapper removed
        new_filters = []
        for es_filter in new_rule.get('filter', []):
            if es_filter.get('query'):
                new_filters.append(es_filter['query'])
            else:
                new_filters.append(es_filter)
        new_rule['filter'] = new_filters

    def load_rule_changes(self):
        """ Using the modification times of rule config files, syncs the running rules
            to match the files in rules_folder by removing, adding or reloading rules. """
        new_rule_hashes = self.rules_loader.get_hashes(self.conf, self.args.rule)

        # Check each current rule for changes
        for rule_file, hash_value in self.rule_hashes.items():
            if rule_file not in new_rule_hashes:
                # Rule file was deleted
                elastalert_logger.info('Rule file %s not found, stopping rule execution' % (rule_file))
                self.rules = [rule for rule in self.rules if rule['rule_file'] != rule_file]
                continue
            if hash_value != new_rule_hashes[rule_file]:
                # Rule file was changed, reload rule
                try:
                    new_rule = self.rules_loader.load_configuration(rule_file, self.conf)
                    if not new_rule:
                        logging.error('Invalid rule file skipped: %s' % rule_file)
                        continue
                    if 'is_enabled' in new_rule and not new_rule['is_enabled']:
                        elastalert_logger.info('Rule file %s is now disabled.' % (rule_file))
                        # Remove this rule if it's been disabled
                        self.rules = [rule for rule in self.rules if rule['rule_file'] != rule_file]
                        continue
                except EAException as e:
                    message = 'Could not load rule %s: %s' % (rule_file, e)
                    self.handle_error(message)
                    # Want to send email to address specified in the rule. Try and load the YAML to find it.
<<<<<<< HEAD
                    with open(rule_file) as f:
                        try:
                            rule_yaml = yaml.load(f, Loader=yaml.FullLoader)
                        except yaml.scanner.ScannerError:
                            self.send_notification_email(exception=e)
                            continue
=======
                    try:
                        rule_yaml = self.rules_loader.load_yaml(rule_file)
                    except EAException:
                        self.send_notification_email(exception=e)
                        continue
>>>>>>> 3555faee

                    self.send_notification_email(exception=e, rule=rule_yaml)
                    continue
                elastalert_logger.info("Reloading configuration for rule %s" % (rule_file))

                # Re-enable if rule had been disabled
                for disabled_rule in self.disabled_rules:
                    if disabled_rule['name'] == new_rule['name']:
                        self.rules.append(disabled_rule)
                        self.disabled_rules.remove(disabled_rule)
                        break

                # Initialize the rule that matches rule_file
                new_rule = self.init_rule(new_rule, False)
                self.rules = [rule for rule in self.rules if rule['rule_file'] != rule_file]
                if new_rule:
                    self.rules.append(new_rule)

        # Load new rules
        if not self.args.rule:
            for rule_file in set(new_rule_hashes.keys()) - set(self.rule_hashes.keys()):
                try:
                    new_rule = self.rules_loader.load_configuration(rule_file, self.conf)
                    if not new_rule:
                        logging.error('Invalid rule file skipped: %s' % rule_file)
                        continue
                    if 'is_enabled' in new_rule and not new_rule['is_enabled']:
                        continue
                    if new_rule['name'] in [rule['name'] for rule in self.rules]:
                        raise EAException("A rule with the name %s already exists" % (new_rule['name']))
                except EAException as e:
                    self.handle_error('Could not load rule %s: %s' % (rule_file, e))
                    self.send_notification_email(exception=e, rule_file=rule_file)
                    continue
                if self.init_rule(new_rule):
                    elastalert_logger.info('Loaded new rule %s' % (rule_file))
                    if new_rule['name'] in self.es_clients:
                        self.es_clients.pop(new_rule['name'])
                    self.rules.append(new_rule)

        self.rule_hashes = new_rule_hashes

    def start(self):
        """ Periodically go through each rule and run it """
        if self.starttime:
            if self.starttime == 'NOW':
                self.starttime = ts_now()
            else:
                try:
                    self.starttime = ts_to_dt(self.starttime)
                except (TypeError, ValueError):
                    self.handle_error("%s is not a valid ISO8601 timestamp (YYYY-MM-DDTHH:MM:SS+XX:00)" % (self.starttime))
                    exit(1)

        for rule in self.rules:
            rule['initial_starttime'] = self.starttime
        self.wait_until_responsive(timeout=self.args.timeout)
        self.running = True
        elastalert_logger.info("Starting up")
        self.scheduler.add_job(self.handle_pending_alerts, 'interval',
                               seconds=self.run_every.total_seconds(), id='_internal_handle_pending_alerts')
        self.scheduler.add_job(self.handle_config_change, 'interval',
                               seconds=self.run_every.total_seconds(), id='_internal_handle_config_change')
        self.scheduler.start()
        while self.running:
            next_run = datetime.datetime.utcnow() + self.run_every

            # Quit after end_time has been reached
            if self.args.end:
                endtime = ts_to_dt(self.args.end)

                if next_run.replace(tzinfo=dateutil.tz.tzutc()) > endtime:
                    exit(0)

            if next_run < datetime.datetime.utcnow():
                continue

            # Show disabled rules
            if self.show_disabled_rules:
                elastalert_logger.info("Disabled rules are: %s" % (str(self.get_disabled_rules())))

            # Wait before querying again
            sleep_duration = total_seconds(next_run - datetime.datetime.utcnow())
            self.sleep_for(sleep_duration)

    def wait_until_responsive(self, timeout, clock=timeit.default_timer):
        """Wait until ElasticSearch becomes responsive (or too much time passes)."""

        # Elapsed time is a floating point number of seconds.
        timeout = timeout.total_seconds()

        # Don't poll unless we're asked to.
        if timeout <= 0.0:
            return

        # Periodically poll ElasticSearch.  Keep going until ElasticSearch is
        # responsive *and* the writeback index exists.
        ref = clock()
        while (clock() - ref) < timeout:
            try:
                if self.writeback_es.indices.exists(self.writeback_alias):
                    return
            except ConnectionError:
                pass
            time.sleep(1.0)

        if self.writeback_es.ping():
            logging.error(
                'Writeback alias "%s" does not exist, did you run `elastalert-create-index`?',
                self.writeback_alias,
            )
        else:
            logging.error(
                'Could not reach ElasticSearch at "%s:%d".',
                self.conf['es_host'],
                self.conf['es_port'],
            )
        exit(1)

    def run_all_rules(self):
        """ Run each rule one time """
        self.handle_pending_alerts()

        for rule in self.rules:
            self.handle_rule_execution(rule)

        self.handle_config_change()

    def handle_pending_alerts(self):
        self.thread_data.alerts_sent = 0
        self.send_pending_alerts()
        elastalert_logger.info("Background alerts thread %s pending alerts sent at %s" % (self.thread_data.alerts_sent,
                                                                                          pretty_ts(ts_now())))

    def handle_config_change(self):
        if not self.args.pin_rules:
            self.load_rule_changes()
            elastalert_logger.info("Background configuration change check run at %s" % (pretty_ts(ts_now())))

    def handle_rule_execution(self, rule):
        self.thread_data.alerts_sent = 0
        next_run = datetime.datetime.utcnow() + rule['run_every']
        # Set endtime based on the rule's delay
        delay = rule.get('query_delay')
        if hasattr(self.args, 'end') and self.args.end:
            endtime = ts_to_dt(self.args.end)
        elif delay:
            endtime = ts_now() - delay
        else:
            endtime = ts_now()

        # Apply rules based on execution time limits
        if rule.get('limit_execution'):
            rule['next_starttime'] = None
            rule['next_min_starttime'] = None
            exec_next = next(croniter(rule['limit_execution']))
            endtime_epoch = dt_to_unix(endtime)
            # If the estimated next endtime (end + run_every) isn't at least a minute past the next exec time
            # That means that we need to pause execution after this run
            if endtime_epoch + rule['run_every'].total_seconds() < exec_next - 59:
                # apscheduler requires pytz tzinfos, so don't use unix_to_dt here!
                rule['next_starttime'] = datetime.datetime.utcfromtimestamp(exec_next).replace(tzinfo=pytz.utc)
                if rule.get('limit_execution_coverage'):
                    rule['next_min_starttime'] = rule['next_starttime']
                if not rule['has_run_once']:
                    self.reset_rule_schedule(rule)
                    return

        rule['has_run_once'] = True
        try:
            num_matches = self.run_rule(rule, endtime, rule.get('initial_starttime'))
        except EAException as e:
            self.handle_error("Error running rule %s: %s" % (rule['name'], e), {'rule': rule['name']})
        except Exception as e:
            self.handle_uncaught_exception(e, rule)
        else:
            old_starttime = pretty_ts(rule.get('original_starttime'), rule.get('use_local_time'))
            elastalert_logger.info("Ran %s from %s to %s: %s query hits (%s already seen), %s matches,"
                                   " %s alerts sent" % (rule['name'], old_starttime, pretty_ts(endtime, rule.get('use_local_time')),
                                                        self.thread_data.num_hits, self.thread_data.num_dupes, num_matches,
                                                        self.thread_data.alerts_sent))
            self.thread_data.alerts_sent = 0

            if next_run < datetime.datetime.utcnow():
                # We were processing for longer than our refresh interval
                # This can happen if --start was specified with a large time period
                # or if we are running too slow to process events in real time.
                logging.warning(
                    "Querying from %s to %s took longer than %s!" % (
                        old_starttime,
                        pretty_ts(endtime, rule.get('use_local_time')),
                        self.run_every
                    )
                )

        rule['initial_starttime'] = None

        self.remove_old_events(rule)

        self.reset_rule_schedule(rule)

    def reset_rule_schedule(self, rule):
        # We hit the end of a execution schedule, pause ourselves until next run
        if rule.get('limit_execution') and rule['next_starttime']:
            self.scheduler.modify_job(job_id=rule['name'], next_run_time=rule['next_starttime'])
            # If we are preventing covering non-scheduled time periods, reset min_starttime and previous_endtime
            if rule['next_min_starttime']:
                rule['minimum_starttime'] = rule['next_min_starttime']
                rule['previous_endtime'] = rule['next_min_starttime']
            elastalert_logger.info('Pausing %s until next run at %s' % (rule['name'], pretty_ts(rule['next_starttime'])))

    def stop(self):
        """ Stop an ElastAlert runner that's been started """
        self.running = False

    def get_disabled_rules(self):
        """ Return disabled rules """
        return [rule['name'] for rule in self.disabled_rules]

    def sleep_for(self, duration):
        """ Sleep for a set duration """
        elastalert_logger.info("Sleeping for %s seconds" % (duration))
        time.sleep(duration)

    def generate_kibana4_db(self, rule, match):
        ''' Creates a link for a kibana4 dashboard which has time set to the match. '''
        db_name = rule.get('use_kibana4_dashboard')
        start = ts_add(
            lookup_es_key(match, rule['timestamp_field']),
            -rule.get('kibana4_start_timedelta', rule.get('timeframe', datetime.timedelta(minutes=10)))
        )
        end = ts_add(
            lookup_es_key(match, rule['timestamp_field']),
            rule.get('kibana4_end_timedelta', rule.get('timeframe', datetime.timedelta(minutes=10)))
        )
        return kibana.kibana4_dashboard_link(db_name, start, end)

    def generate_kibana_db(self, rule, match):
        ''' Uses a template dashboard to upload a temp dashboard showing the match.
        Returns the url to the dashboard. '''
        db = copy.deepcopy(kibana.dashboard_temp)

        # Set timestamp fields to match our rule especially if
        # we have configured something other than @timestamp
        kibana.set_timestamp_field(db, rule['timestamp_field'])

        # Set filters
        for filter in rule['filter']:
            if filter:
                kibana.add_filter(db, filter)
        kibana.set_included_fields(db, rule['include'])

        # Set index
        index = self.get_index(rule)
        kibana.set_index_name(db, index)

        return self.upload_dashboard(db, rule, match)

    def upload_dashboard(self, db, rule, match):
        ''' Uploads a dashboard schema to the kibana-int Elasticsearch index associated with rule.
        Returns the url to the dashboard. '''
        # Set time range
        start = ts_add(lookup_es_key(match, rule['timestamp_field']), -rule.get('timeframe', datetime.timedelta(minutes=10)))
        end = ts_add(lookup_es_key(match, rule['timestamp_field']), datetime.timedelta(minutes=10))
        kibana.set_time(db, start, end)

        # Set dashboard name
        db_name = 'ElastAlert - %s - %s' % (rule['name'], end)
        kibana.set_name(db, db_name)

        # Add filter for query_key value
        if 'query_key' in rule:
            for qk in rule.get('compound_query_key', [rule['query_key']]):
                if qk in match:
                    term = {'term': {qk: match[qk]}}
                    kibana.add_filter(db, term)

        # Add filter for aggregation_key value
        if 'aggregation_key' in rule:
            for qk in rule.get('compound_aggregation_key', [rule['aggregation_key']]):
                if qk in match:
                    term = {'term': {qk: match[qk]}}
                    kibana.add_filter(db, term)

        # Convert to json
        db_js = json.dumps(db)
        db_body = {'user': 'guest',
                   'group': 'guest',
                   'title': db_name,
                   'dashboard': db_js}

        # Upload
        es = elasticsearch_client(rule)
        # TODO: doc_type = _doc for elastic >= 6
        res = es.index(index='kibana-int',
                       doc_type='temp',
                       body=db_body)

        # Return dashboard URL
        kibana_url = rule.get('kibana_url')
        if not kibana_url:
            kibana_url = 'http://%s:%s/_plugin/kibana/' % (rule['es_host'],
                                                           rule['es_port'])
        return kibana_url + '#/dashboard/temp/%s' % (res['_id'])

    def get_dashboard(self, rule, db_name):
        """ Download dashboard which matches use_kibana_dashboard from Elasticsearch. """
        es = elasticsearch_client(rule)
        if not db_name:
            raise EAException("use_kibana_dashboard undefined")
        query = {'query': {'term': {'_id': db_name}}}
        try:
            # TODO use doc_type = _doc
            res = es.deprecated_search(index='kibana-int', doc_type='dashboard', body=query, _source_include=['dashboard'])
        except ElasticsearchException as e:
            raise EAException("Error querying for dashboard: %s" % (e)).with_traceback(sys.exc_info()[2])

        if res['hits']['hits']:
            return json.loads(res['hits']['hits'][0]['_source']['dashboard'])
        else:
            raise EAException("Could not find dashboard named %s" % (db_name))

    def use_kibana_link(self, rule, match):
        """ Uploads an existing dashboard as a temp dashboard modified for match time.
        Returns the url to the dashboard. """
        # Download or get cached dashboard
        dashboard = rule.get('dashboard_schema')
        if not dashboard:
            db_name = rule.get('use_kibana_dashboard')
            dashboard = self.get_dashboard(rule, db_name)
        if dashboard:
            rule['dashboard_schema'] = dashboard
        else:
            return None
        dashboard = copy.deepcopy(dashboard)
        return self.upload_dashboard(dashboard, rule, match)

    def filters_from_kibana(self, rule, db_name):
        """ Downloads a dashboard from Kibana and returns corresponding filters, None on error. """
        try:
            db = rule.get('dashboard_schema')
            if not db:
                db = self.get_dashboard(rule, db_name)
            filters = kibana.filters_from_dashboard(db)
        except EAException:
            return None
        return filters

    def alert(self, matches, rule, alert_time=None, retried=False):
        """ Wraps alerting, Kibana linking and enhancements in an exception handler """
        try:
            return self.send_alert(matches, rule, alert_time=alert_time, retried=retried)
        except Exception as e:
            self.handle_uncaught_exception(e, rule)

    def send_alert(self, matches, rule, alert_time=None, retried=False):
        """ Send out an alert.

        :param matches: A list of matches.
        :param rule: A rule configuration.
        """
        if not matches:
            return

        if alert_time is None:
            alert_time = ts_now()

        # Compute top count keys
        if rule.get('top_count_keys'):
            for match in matches:
                if 'query_key' in rule and rule['query_key'] in match:
                    qk = match[rule['query_key']]
                else:
                    qk = None

                if isinstance(rule['type'], FlatlineRule):
                    # flatline rule triggers when there have been no events from now()-timeframe to now(),
                    # so using now()-timeframe will return no results. for now we can just mutliple the timeframe
                    # by 2, but this could probably be timeframe+run_every to prevent too large of a lookup?
                    timeframe = datetime.timedelta(seconds=2 * rule.get('timeframe').total_seconds())
                else:
                    timeframe = rule.get('timeframe', datetime.timedelta(minutes=10))

                start = ts_to_dt(lookup_es_key(match, rule['timestamp_field'])) - timeframe
                end = ts_to_dt(lookup_es_key(match, rule['timestamp_field'])) + datetime.timedelta(minutes=10)
                keys = rule.get('top_count_keys')
                counts = self.get_top_counts(rule, start, end, keys, qk=qk)
                match.update(counts)

        # Generate a kibana3 dashboard for the first match
        if rule.get('generate_kibana_link') or rule.get('use_kibana_dashboard'):
            try:
                if rule.get('generate_kibana_link'):
                    kb_link = self.generate_kibana_db(rule, matches[0])
                else:
                    kb_link = self.use_kibana_link(rule, matches[0])
            except EAException as e:
                self.handle_error("Could not generate Kibana dash for %s match: %s" % (rule['name'], e))
            else:
                if kb_link:
                    matches[0]['kibana_link'] = kb_link

        if rule.get('use_kibana4_dashboard'):
            kb_link = self.generate_kibana4_db(rule, matches[0])
            if kb_link:
                matches[0]['kibana_link'] = kb_link

        # Enhancements were already run at match time if
        # run_enhancements_first is set or
        # retried==True, which means this is a retry of a failed alert
        if not rule.get('run_enhancements_first') and not retried:
            for enhancement in rule['match_enhancements']:
                valid_matches = []
                for match in matches:
                    try:
                        enhancement.process(match)
                        valid_matches.append(match)
                    except DropMatchException:
                        pass
                    except EAException as e:
                        self.handle_error("Error running match enhancement: %s" % (e), {'rule': rule['name']})
                matches = valid_matches
                if not matches:
                    return None

        # Don't send real alerts in debug mode
        if self.debug:
            alerter = DebugAlerter(rule)
            alerter.alert(matches)
            return None

        # Run the alerts
        alert_sent = False
        alert_exception = None
        # Alert.pipeline is a single object shared between every alerter
        # This allows alerters to pass objects and data between themselves
        alert_pipeline = {"alert_time": alert_time}
        for alert in rule['alert']:
            alert.pipeline = alert_pipeline
            try:
                alert.alert(matches)
            except EAException as e:
                self.handle_error('Error while running alert %s: %s' % (alert.get_info()['type'], e), {'rule': rule['name']})
                alert_exception = str(e)
            else:
                self.thread_data.alerts_sent += 1
                alert_sent = True

        # Write the alert(s) to ES
        agg_id = None
        for match in matches:
            alert_body = self.get_alert_body(match, rule, alert_sent, alert_time, alert_exception)
            # Set all matches to aggregate together
            if agg_id:
                alert_body['aggregate_id'] = agg_id
            res = self.writeback('elastalert', alert_body, rule)
            if res and not agg_id:
                agg_id = res['_id']

    def get_alert_body(self, match, rule, alert_sent, alert_time, alert_exception=None):
        body = {
            'match_body': match,
            'rule_name': rule['name'],
            'alert_info': rule['alert'][0].get_info() if not self.debug else {},
            'alert_sent': alert_sent,
            'alert_time': alert_time
        }

        if self.add_metadata_alert:
            body['category'] = rule['category']
            body['description'] = rule['description']
            body['owner'] = rule['owner']
            body['priority'] = rule['priority']

        match_time = lookup_es_key(match, rule['timestamp_field'])
        if match_time is not None:
            body['match_time'] = match_time

        # TODO record info about multiple alerts

        # If the alert failed to send, record the exception
        if not alert_sent:
            body['alert_exception'] = alert_exception
        return body

    def writeback(self, doc_type, body, rule=None, match_body=None):
        # ES 2.0 - 2.3 does not support dots in field names.
        if self.replace_dots_in_field_names:
            writeback_body = replace_dots_in_field_names(body)
        else:
            writeback_body = body

        for key in list(writeback_body.keys()):
            # Convert any datetime objects to timestamps
            if isinstance(writeback_body[key], datetime.datetime):
                writeback_body[key] = dt_to_ts(writeback_body[key])

        if self.debug:
            elastalert_logger.info("Skipping writing to ES: %s" % (writeback_body))
            return None

        if '@timestamp' not in writeback_body:
            writeback_body['@timestamp'] = dt_to_ts(ts_now())

        try:
            index = self.writeback_es.resolve_writeback_index(self.writeback_index, doc_type)
            if self.writeback_es.is_atleastsixtwo():
                res = self.writeback_es.index(index=index, body=body)
            else:
                res = self.writeback_es.index(index=index, doc_type=doc_type, body=body)
            return res
        except ElasticsearchException as e:
            logging.exception("Error writing alert info to Elasticsearch: %s" % (e))

    def find_recent_pending_alerts(self, time_limit):
        """ Queries writeback_es to find alerts that did not send
        and are newer than time_limit """

        # XXX only fetches 1000 results. If limit is reached, next loop will catch them
        # unless there is constantly more than 1000 alerts to send.

        # Fetch recent, unsent alerts that aren't part of an aggregate, earlier alerts first.
        inner_query = {'query_string': {'query': '!_exists_:aggregate_id AND alert_sent:false'}}
        time_filter = {'range': {'alert_time': {'from': dt_to_ts(ts_now() - time_limit),
                                                'to': dt_to_ts(ts_now())}}}
        sort = {'sort': {'alert_time': {'order': 'asc'}}}
        if self.writeback_es.is_atleastfive():
            query = {'query': {'bool': {'must': inner_query, 'filter': time_filter}}}
        else:
            query = {'query': inner_query, 'filter': time_filter}
        query.update(sort)
        try:
            if self.writeback_es.is_atleastsixtwo():
                res = self.writeback_es.search(index=self.writeback_index, body=query, size=1000)
            else:
                res = self.writeback_es.deprecated_search(index=self.writeback_index,
                                                          doc_type='elastalert', body=query, size=1000)
            if res['hits']['hits']:
                return res['hits']['hits']
        except ElasticsearchException as e:
            logging.exception("Error finding recent pending alerts: %s %s" % (e, query))
        return []

    def send_pending_alerts(self):
        pending_alerts = self.find_recent_pending_alerts(self.alert_time_limit)
        for alert in pending_alerts:
            _id = alert['_id']
            alert = alert['_source']
            try:
                rule_name = alert.pop('rule_name')
                alert_time = alert.pop('alert_time')
                match_body = alert.pop('match_body')
            except KeyError:
                # Malformed alert, drop it
                continue

            # Find original rule
            for rule in self.rules:
                if rule['name'] == rule_name:
                    break
            else:
                # Original rule is missing, keep alert for later if rule reappears
                continue

            # Set current_es for top_count_keys query
            self.thread_data.current_es = elasticsearch_client(rule)

            # Send the alert unless it's a future alert
            if ts_now() > ts_to_dt(alert_time):
                aggregated_matches = self.get_aggregated_matches(_id)
                if aggregated_matches:
                    matches = [match_body] + [agg_match['match_body'] for agg_match in aggregated_matches]
                    self.alert(matches, rule, alert_time=alert_time)
                else:
                    # If this rule isn't using aggregation, this must be a retry of a failed alert
                    retried = False
                    if not rule.get('aggregation'):
                        retried = True
                    self.alert([match_body], rule, alert_time=alert_time, retried=retried)

                if rule['current_aggregate_id']:
                    for qk, agg_id in rule['current_aggregate_id'].items():
                        if agg_id == _id:
                            rule['current_aggregate_id'].pop(qk)
                            break

                # Delete it from the index
                try:
                    if self.writeback_es.is_atleastsixtwo():
                        self.writeback_es.delete(index=self.writeback_index, id=_id)
                    else:
                        self.writeback_es.delete(index=self.writeback_index, doc_type='elastalert', id=_id)
                except ElasticsearchException:  # TODO: Give this a more relevant exception, try:except: is evil.
                    self.handle_error("Failed to delete alert %s at %s" % (_id, alert_time))

        # Send in memory aggregated alerts
        for rule in self.rules:
            if rule['agg_matches']:
                for aggregation_key_value, aggregate_alert_time in rule['aggregate_alert_time'].items():
                    if ts_now() > aggregate_alert_time:
                        alertable_matches = [
                            agg_match
                            for agg_match
                            in rule['agg_matches']
                            if self.get_aggregation_key_value(rule, agg_match) == aggregation_key_value
                        ]
                        self.alert(alertable_matches, rule)
                        rule['agg_matches'] = [
                            agg_match
                            for agg_match
                            in rule['agg_matches']
                            if self.get_aggregation_key_value(rule, agg_match) != aggregation_key_value
                        ]

    def get_aggregated_matches(self, _id):
        """ Removes and returns all matches from writeback_es that have aggregate_id == _id """

        # XXX if there are more than self.max_aggregation matches, you have big alerts and we will leave entries in ES.
        query = {'query': {'query_string': {'query': 'aggregate_id:%s' % (_id)}}, 'sort': {'@timestamp': 'asc'}}
        matches = []
        try:
            if self.writeback_es.is_atleastsixtwo():
                res = self.writeback_es.search(index=self.writeback_index, body=query,
                                               size=self.max_aggregation)
            else:
                res = self.writeback_es.deprecated_search(index=self.writeback_index, doc_type='elastalert',
                                                          body=query, size=self.max_aggregation)
            for match in res['hits']['hits']:
                matches.append(match['_source'])
                if self.writeback_es.is_atleastsixtwo():
                    self.writeback_es.delete(index=self.writeback_index, id=match['_id'])
                else:
                    self.writeback_es.delete(index=self.writeback_index, doc_type='elastalert', id=match['_id'])
        except (KeyError, ElasticsearchException) as e:
            self.handle_error("Error fetching aggregated matches: %s" % (e), {'id': _id})
        return matches

    def find_pending_aggregate_alert(self, rule, aggregation_key_value=None):
        query = {'filter': {'bool': {'must': [{'term': {'rule_name': rule['name']}},
                                              {'range': {'alert_time': {'gt': ts_now()}}},
                                              {'term': {'alert_sent': 'false'}}],
                                     'must_not': [{'exists': {'field': 'aggregate_id'}}]}}}
        if aggregation_key_value:
            query['filter']['bool']['must'].append({'term': {'aggregation_key': aggregation_key_value}})
        if self.writeback_es.is_atleastfive():
            query = {'query': {'bool': query}}
        query['sort'] = {'alert_time': {'order': 'desc'}}
        try:
            if self.writeback_es.is_atleastsixtwo():
                res = self.writeback_es.search(index=self.writeback_index, body=query, size=1)
            else:
                res = self.writeback_es.deprecated_search(index=self.writeback_index, doc_type='elastalert', body=query, size=1)
            if len(res['hits']['hits']) == 0:
                return None
        except (KeyError, ElasticsearchException) as e:
            self.handle_error("Error searching for pending aggregated matches: %s" % (e), {'rule_name': rule['name']})
            return None

        return res['hits']['hits'][0]

    def add_aggregated_alert(self, match, rule):
        """ Save a match as a pending aggregate alert to Elasticsearch. """

        # Optionally include the 'aggregation_key' as a dimension for aggregations
        aggregation_key_value = self.get_aggregation_key_value(rule, match)

        if (not rule['current_aggregate_id'].get(aggregation_key_value) or
                ('aggregate_alert_time' in rule and aggregation_key_value in rule['aggregate_alert_time'] and rule[
                    'aggregate_alert_time'].get(aggregation_key_value) < ts_to_dt(lookup_es_key(match, rule['timestamp_field'])))):

            # ElastAlert may have restarted while pending alerts exist
            pending_alert = self.find_pending_aggregate_alert(rule, aggregation_key_value)
            if pending_alert:
                alert_time = ts_to_dt(pending_alert['_source']['alert_time'])
                rule['aggregate_alert_time'][aggregation_key_value] = alert_time
                agg_id = pending_alert['_id']
                rule['current_aggregate_id'] = {aggregation_key_value: agg_id}
                elastalert_logger.info(
                    'Adding alert for %s to aggregation(id: %s, aggregation_key: %s), next alert at %s' % (
                        rule['name'],
                        agg_id,
                        aggregation_key_value,
                        alert_time
                    )
                )
            else:
                # First match, set alert_time
                alert_time = ''
                if isinstance(rule['aggregation'], dict) and rule['aggregation'].get('schedule'):
                    croniter._datetime_to_timestamp = cronite_datetime_to_timestamp  # For Python 2.6 compatibility
                    try:
                        iter = croniter(rule['aggregation']['schedule'], ts_now())
                        alert_time = unix_to_dt(iter.get_next())
                    except Exception as e:
                        self.handle_error("Error parsing aggregate send time Cron format %s" % (e), rule['aggregation']['schedule'])
                else:
                    if rule.get('aggregate_by_match_time', False):
                        match_time = ts_to_dt(lookup_es_key(match, rule['timestamp_field']))
                        alert_time = match_time + rule['aggregation']
                    else:
                        alert_time = ts_now() + rule['aggregation']

                rule['aggregate_alert_time'][aggregation_key_value] = alert_time
                agg_id = None
                elastalert_logger.info(
                    'New aggregation for %s, aggregation_key: %s. next alert at %s.' % (rule['name'], aggregation_key_value, alert_time)
                )
        else:
            # Already pending aggregation, use existing alert_time
            alert_time = rule['aggregate_alert_time'].get(aggregation_key_value)
            agg_id = rule['current_aggregate_id'].get(aggregation_key_value)
            elastalert_logger.info(
                'Adding alert for %s to aggregation(id: %s, aggregation_key: %s), next alert at %s' % (
                    rule['name'],
                    agg_id,
                    aggregation_key_value,
                    alert_time
                )
            )

        alert_body = self.get_alert_body(match, rule, False, alert_time)
        if agg_id:
            alert_body['aggregate_id'] = agg_id
        if aggregation_key_value:
            alert_body['aggregation_key'] = aggregation_key_value
        res = self.writeback('elastalert', alert_body, rule)

        # If new aggregation, save _id
        if res and not agg_id:
            rule['current_aggregate_id'][aggregation_key_value] = res['_id']

        # Couldn't write the match to ES, save it in memory for now
        if not res:
            rule['agg_matches'].append(match)

        return res

    def silence(self, silence_cache_key=None):
        """ Silence an alert for a period of time. --silence and --rule must be passed as args. """
        if self.debug:
            logging.error('--silence not compatible with --debug')
            exit(1)

        if not self.args.rule:
            logging.error('--silence must be used with --rule')
            exit(1)

        # With --rule, self.rules will only contain that specific rule
        if not silence_cache_key:
            silence_cache_key = self.rules[0]['name'] + "._silence"

        try:
            silence_ts = parse_deadline(self.args.silence)
        except (ValueError, TypeError):
            logging.error('%s is not a valid time period' % (self.args.silence))
            exit(1)

        if not self.set_realert(silence_cache_key, silence_ts, 0):
            logging.error('Failed to save silence command to Elasticsearch')
            exit(1)

        elastalert_logger.info('Success. %s will be silenced until %s' % (silence_cache_key, silence_ts))

    def set_realert(self, silence_cache_key, timestamp, exponent):
        """ Write a silence to Elasticsearch for silence_cache_key until timestamp. """
        body = {'exponent': exponent,
                'rule_name': silence_cache_key,
                '@timestamp': ts_now(),
                'until': timestamp}

        self.silence_cache[silence_cache_key] = (timestamp, exponent)
        return self.writeback('silence', body)

    def is_silenced(self, rule_name):
        """ Checks if rule_name is currently silenced. Returns false on exception. """
        if rule_name in self.silence_cache:
            if ts_now() < self.silence_cache[rule_name][0]:
                return True

        if self.debug:
            return False
        query = {'term': {'rule_name': rule_name}}
        sort = {'sort': {'until': {'order': 'desc'}}}
        if self.writeback_es.is_atleastfive():
            query = {'query': query}
        else:
            query = {'filter': query}
        query.update(sort)

        try:
            doc_type = 'silence'
            index = self.writeback_es.resolve_writeback_index(self.writeback_index, doc_type)
            if self.writeback_es.is_atleastsixtwo():
                if self.writeback_es.is_atleastsixsix():
                    res = self.writeback_es.search(index=index, size=1, body=query,
                                                   _source_includes=['until', 'exponent'])
                else:
                    res = self.writeback_es.search(index=index, size=1, body=query,
                                                   _source_include=['until', 'exponent'])
            else:
                res = self.writeback_es.deprecated_search(index=index, doc_type=doc_type,
                                                          size=1, body=query, _source_include=['until', 'exponent'])
        except ElasticsearchException as e:
            self.handle_error("Error while querying for alert silence status: %s" % (e), {'rule': rule_name})

            return False
        if res['hits']['hits']:
            until_ts = res['hits']['hits'][0]['_source']['until']
            exponent = res['hits']['hits'][0]['_source'].get('exponent', 0)
            if rule_name not in list(self.silence_cache.keys()):
                self.silence_cache[rule_name] = (ts_to_dt(until_ts), exponent)
            else:
                self.silence_cache[rule_name] = (ts_to_dt(until_ts), self.silence_cache[rule_name][1])
            if ts_now() < ts_to_dt(until_ts):
                return True
        return False

    def handle_error(self, message, data=None):
        ''' Logs message at error level and writes message, data and traceback to Elasticsearch. '''
        logging.error(message)
        body = {'message': message}
        tb = traceback.format_exc()
        body['traceback'] = tb.strip().split('\n')
        if data:
            body['data'] = data
        self.writeback('elastalert_error', body)

    def handle_uncaught_exception(self, exception, rule):
        """ Disables a rule and sends a notification. """
        logging.error(traceback.format_exc())
        self.handle_error('Uncaught exception running rule %s: %s' % (rule['name'], exception), {'rule': rule['name']})
        if self.disable_rules_on_error:
            self.rules = [running_rule for running_rule in self.rules if running_rule['name'] != rule['name']]
            self.disabled_rules.append(rule)
            self.scheduler.pause_job(job_id=rule['name'])
            elastalert_logger.info('Rule %s disabled', rule['name'])
        if self.notify_email:
            self.send_notification_email(exception=exception, rule=rule)

    def send_notification_email(self, text='', exception=None, rule=None, subject=None, rule_file=None):
        email_body = text
        rule_name = None
        if rule:
            rule_name = rule['name']
        elif rule_file:
            rule_name = rule_file
        if exception and rule_name:
            if not subject:
                subject = 'Uncaught exception in ElastAlert - %s' % (rule_name)
            email_body += '\n\n'
            email_body += 'The rule %s has raised an uncaught exception.\n\n' % (rule_name)
            if self.disable_rules_on_error:
                modified = ' or if the rule config file has been modified' if not self.args.pin_rules else ''
                email_body += 'It has been disabled and will be re-enabled when ElastAlert restarts%s.\n\n' % (modified)
            tb = traceback.format_exc()
            email_body += tb

        if isinstance(self.notify_email, str):
            self.notify_email = [self.notify_email]
        email = MIMEText(email_body)
        email['Subject'] = subject if subject else 'ElastAlert notification'
        recipients = self.notify_email
        if rule and rule.get('notify_email'):
            if isinstance(rule['notify_email'], str):
                rule['notify_email'] = [rule['notify_email']]
            recipients = recipients + rule['notify_email']
        recipients = list(set(recipients))
        email['To'] = ', '.join(recipients)
        email['From'] = self.from_addr
        email['Reply-To'] = self.conf.get('email_reply_to', email['To'])

        try:
            smtp = SMTP(self.smtp_host)
            smtp.sendmail(self.from_addr, recipients, email.as_string())
        except (SMTPException, error) as e:
            self.handle_error('Error connecting to SMTP host: %s' % (e), {'email_body': email_body})

    def get_top_counts(self, rule, starttime, endtime, keys, number=None, qk=None):
        """ Counts the number of events for each unique value for each key field.
        Returns a dictionary with top_events_<key> mapped to the top 5 counts for each key. """
        all_counts = {}
        if not number:
            number = rule.get('top_count_number', 5)
        for key in keys:
            index = self.get_index(rule, starttime, endtime)

            hits_terms = self.get_hits_terms(rule, starttime, endtime, index, key, qk, number)
            if hits_terms is None:
                top_events_count = {}
            else:
                buckets = list(hits_terms.values())[0]

                # get_hits_terms adds to num_hits, but we don't want to count these
                self.thread_data.num_hits -= len(buckets)
                terms = {}
                for bucket in buckets:
                    terms[bucket['key']] = bucket['doc_count']
                counts = list(terms.items())
                counts.sort(key=lambda x: x[1], reverse=True)
                top_events_count = dict(counts[:number])

            # Save a dict with the top 5 events by key
            all_counts['top_events_%s' % (key)] = top_events_count

        return all_counts

    def next_alert_time(self, rule, name, timestamp):
        """ Calculate an 'until' time and exponent based on how much past the last 'until' we are. """
        if name in self.silence_cache:
            last_until, exponent = self.silence_cache[name]
        else:
            # If this isn't cached, this is the first alert or writeback_es is down, normal realert
            return timestamp + rule['realert'], 0

        if not rule.get('exponential_realert'):
            return timestamp + rule['realert'], 0
        diff = seconds(timestamp - last_until)
        # Increase exponent if we've alerted recently
        if diff < seconds(rule['realert']) * 2 ** exponent:
            exponent += 1
        else:
            # Continue decreasing exponent the longer it's been since the last alert
            while diff > seconds(rule['realert']) * 2 ** exponent and exponent > 0:
                diff -= seconds(rule['realert']) * 2 ** exponent
                exponent -= 1

        wait = datetime.timedelta(seconds=seconds(rule['realert']) * 2 ** exponent)
        if wait >= rule['exponential_realert']:
            return timestamp + rule['exponential_realert'], exponent - 1
        return timestamp + wait, exponent


def handle_signal(signal, frame):
    elastalert_logger.info('SIGINT received, stopping ElastAlert...')
    # use os._exit to exit immediately and avoid someone catching SystemExit
    os._exit(0)


def main(args=None):
    signal.signal(signal.SIGINT, handle_signal)
    if not args:
        args = sys.argv[1:]
    client = ElastAlerter(args)
    if not client.args.silence:
        client.start()


if __name__ == '__main__':
    sys.exit(main(sys.argv[1:]))<|MERGE_RESOLUTION|>--- conflicted
+++ resolved
@@ -24,31 +24,6 @@
 from elasticsearch.exceptions import ConnectionError
 from elasticsearch.exceptions import ElasticsearchException
 from elasticsearch.exceptions import TransportError
-<<<<<<< HEAD
-from enhancements import DropMatchException
-from ruletypes import FlatlineRule
-from util import add_raw_postfix
-from util import cronite_datetime_to_timestamp
-from util import dt_to_ts
-from util import dt_to_unix
-from util import EAException
-from util import elastalert_logger
-from util import elasticsearch_client
-from util import format_index
-from util import lookup_es_key
-from util import parse_deadline
-from util import parse_duration
-from util import pretty_ts
-from util import replace_dots_in_field_names
-from util import seconds
-from util import set_es_key
-from util import should_scrolling_continue
-from util import total_seconds
-from util import ts_add
-from util import ts_now
-from util import ts_to_dt
-from util import unix_to_dt
-=======
 
 from . import kibana
 from .alerts import DebugAlerter
@@ -70,12 +45,12 @@
 from .util import replace_dots_in_field_names
 from .util import seconds
 from .util import set_es_key
+from .util import should_scrolling_continue
 from .util import total_seconds
 from .util import ts_add
 from .util import ts_now
 from .util import ts_to_dt
 from .util import unix_to_dt
->>>>>>> 3555faee
 
 
 class ElastAlerter(object):
@@ -674,11 +649,7 @@
                 rule_inst.add_data(data)
 
         try:
-<<<<<<< HEAD
-            if rule.get('scroll_id') and self.num_hits < self.total_hits and should_scrolling_continue(rule):
-=======
-            if rule.get('scroll_id') and self.thread_data.num_hits < self.thread_data.total_hits:
->>>>>>> 3555faee
+            if rule.get('scroll_id') and self.thread_data.num_hits < self.thread_data.total_hits and should_scrolling_continue(rule):
                 self.run_query(rule, start, end, scroll=True)
         except RuntimeError:
             # It's possible to scroll far enough to hit max recursive depth
@@ -1110,20 +1081,11 @@
                     message = 'Could not load rule %s: %s' % (rule_file, e)
                     self.handle_error(message)
                     # Want to send email to address specified in the rule. Try and load the YAML to find it.
-<<<<<<< HEAD
-                    with open(rule_file) as f:
-                        try:
-                            rule_yaml = yaml.load(f, Loader=yaml.FullLoader)
-                        except yaml.scanner.ScannerError:
-                            self.send_notification_email(exception=e)
-                            continue
-=======
                     try:
                         rule_yaml = self.rules_loader.load_yaml(rule_file)
                     except EAException:
                         self.send_notification_email(exception=e)
                         continue
->>>>>>> 3555faee
 
                     self.send_notification_email(exception=e, rule=rule_yaml)
                     continue
