--- conflicted
+++ resolved
@@ -209,14 +209,9 @@
         query = query['query']
         if 'sort' in query:
             query.pop('sort')
-<<<<<<< HEAD
         query['filtered'].update({'aggs': {'counts': {'terms': {'field': field, 'size': size}}}})
         aggs_query = {'aggs': query}
         return aggs_query
-=======
-        query.update({'aggs': {'counts': {'terms': {'field': field, 'size': size}}}})
-        return {'aggs': query['query']}
->>>>>>> 82653f5b
 
     def get_index_start(self, index, timestamp_field='@timestamp'):
         """ Query for one result sorted by timestamp to find the beginning of the index.
@@ -356,7 +351,6 @@
 
         if 'aggregations' not in res:
             return {}
-        import pdb;pdb.set_trace()
         buckets = res['aggregations']['filtered']['counts']['buckets']
         self.num_hits += len(buckets)
         lt = rule.get('use_local_time')
