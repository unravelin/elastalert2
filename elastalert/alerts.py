# -*- coding: utf-8 -*-
import copy
import datetime
import json
import os
import re
import subprocess
import sys
import time
import uuid
import warnings
from email.mime.text import MIMEText
from email.mime.multipart import MIMEMultipart
from email.mime.image import MIMEImage
from email.utils import formatdate
from smtplib import SMTP
from smtplib import SMTP_SSL
from smtplib import SMTPAuthenticationError
from smtplib import SMTPException
from socket import error

import boto3
import requests
import stomp
from exotel import Exotel
from jira.client import JIRA
from jira.exceptions import JIRAError
from requests.auth import HTTPProxyAuth
from requests.exceptions import RequestException
from staticconf.loader import yaml_loader
from texttable import Texttable
from twilio.base.exceptions import TwilioRestException
from twilio.rest import Client as TwilioClient

from .util import EAException
from .util import elastalert_logger
from .util import lookup_es_key
from .util import pretty_ts
from .util import resolve_string
from .util import ts_now
from .util import ts_to_dt


class DateTimeEncoder(json.JSONEncoder):
    def default(self, obj):
        if hasattr(obj, 'isoformat'):
            return obj.isoformat()
        else:
            return json.JSONEncoder.default(self, obj)


class BasicMatchString(object):
    """ Creates a string containing fields in match for the given rule. """

    def __init__(self, rule, match):
        self.rule = rule
        self.match = match

    def _ensure_new_line(self):
        while self.text[-2:] != '\n\n':
            self.text += '\n'

    def _add_custom_alert_text(self):
        missing = self.rule.get('alert_missing_value', '<MISSING VALUE>')
        alert_text = str(self.rule.get('alert_text', ''))
        if 'alert_text_jinja' == self.rule.get('alert_text_type'):
            #  Top fields are accessible via `{{field_name}}` or `{{jinja_root_name['field_name']}}`
            #  `jinja_root_name` dict is useful when accessing *fields with dots in their keys*,
            #  as Jinja treat dot as a nested field.
            alert_text = self.rule.get("jinja_template").render(**self.match,
                                                                **{self.rule['jinja_root_name']: self.match})
        elif 'alert_text_args' in self.rule:
            alert_text_args = self.rule.get('alert_text_args')
            alert_text_values = [lookup_es_key(self.match, arg) for arg in alert_text_args]

            # Support referencing other top-level rule properties
            # This technically may not work if there is a top-level rule property with the same name
            # as an es result key, since it would have been matched in the lookup_es_key call above
            for i, text_value in enumerate(alert_text_values):
                if text_value is None:
                    alert_value = self.rule.get(alert_text_args[i])
                    if alert_value:
                        alert_text_values[i] = alert_value

            alert_text_values = [missing if val is None else val for val in alert_text_values]
            alert_text = alert_text.format(*alert_text_values)
        elif 'alert_text_kw' in self.rule:
            kw = {}
            for name, kw_name in list(self.rule.get('alert_text_kw').items()):
                val = lookup_es_key(self.match, name)

                # Support referencing other top-level rule properties
                # This technically may not work if there is a top-level rule property with the same name
                # as an es result key, since it would have been matched in the lookup_es_key call above
                if val is None:
                    val = self.rule.get(name)

                kw[kw_name] = missing if val is None else val
            alert_text = alert_text.format(**kw)

        self.text += alert_text

    def _add_rule_text(self):
        self.text += self.rule['type'].get_match_str(self.match)

    def _add_top_counts(self):
        for key, counts in list(self.match.items()):
            if key.startswith('top_events_'):
                self.text += '%s:\n' % (key[11:])
                top_events = list(counts.items())

                if not top_events:
                    self.text += 'No events found.\n'
                else:
                    top_events.sort(key=lambda x: x[1], reverse=True)
                    for term, count in top_events:
                        self.text += '%s: %s\n' % (term, count)

                self.text += '\n'

    def _add_match_items(self):
        match_items = list(self.match.items())
        match_items.sort(key=lambda x: x[0])
        for key, value in match_items:
            if key.startswith('top_events_'):
                continue
            value_str = str(value)
            value_str.replace('\\n', '\n')
            if type(value) in [list, dict]:
                try:
                    value_str = self._pretty_print_as_json(value)
                except TypeError:
                    # Non serializable object, fallback to str
                    pass
            self.text += '%s: %s\n' % (key, value_str)

    def _pretty_print_as_json(self, blob):
        try:
            return json.dumps(blob, cls=DateTimeEncoder, sort_keys=True, indent=4, ensure_ascii=False)
        except UnicodeDecodeError:
            # This blob contains non-unicode, so lets pretend it's Latin-1 to show something
            return json.dumps(blob, cls=DateTimeEncoder, sort_keys=True, indent=4, encoding='Latin-1', ensure_ascii=False)

    def __str__(self):
        self.text = ''
        if 'alert_text' not in self.rule:
            self.text += self.rule['name'] + '\n\n'

        self._add_custom_alert_text()
        self._ensure_new_line()
        if self.rule.get('alert_text_type') != 'alert_text_only' and self.rule.get('alert_text_type') != 'alert_text_jinja':
            self._add_rule_text()
            self._ensure_new_line()
            if self.rule.get('top_count_keys'):
                self._add_top_counts()
            if self.rule.get('alert_text_type') != 'exclude_fields':
                self._add_match_items()
        return self.text


class JiraFormattedMatchString(BasicMatchString):
    def _add_match_items(self):
        match_items = dict([(x, y) for x, y in list(self.match.items()) if not x.startswith('top_events_')])
        json_blob = self._pretty_print_as_json(match_items)
        preformatted_text = '{{code}}{0}{{code}}'.format(json_blob)
        self.text += preformatted_text


class Alerter(object):
    """ Base class for types of alerts.

    :param rule: The rule configuration.
    """
    required_options = frozenset([])

    def __init__(self, rule):
        self.rule = rule
        # pipeline object is created by ElastAlerter.send_alert()
        # and attached to each alerters used by a rule before calling alert()
        self.pipeline = None
        self.resolve_rule_references(self.rule)

    def resolve_rule_references(self, root):
        # Support referencing other top-level rule properties to avoid redundant copy/paste
        if type(root) == list:
            # Make a copy since we may be modifying the contents of the structure we're walking
            for i, item in enumerate(copy.copy(root)):
                if type(item) == dict or type(item) == list:
                    self.resolve_rule_references(root[i])
                else:
                    root[i] = self.resolve_rule_reference(item)
        elif type(root) == dict:
            # Make a copy since we may be modifying the contents of the structure we're walking
            for key, value in root.copy().items():
                if type(value) == dict or type(value) == list:
                    self.resolve_rule_references(root[key])
                else:
                    root[key] = self.resolve_rule_reference(value)

    def resolve_rule_reference(self, value):
        strValue = str(value)
        if strValue.startswith('$') and strValue.endswith('$') and strValue[1:-1] in self.rule:
            if type(value) == int:
                return int(self.rule[strValue[1:-1]])
            else:
                return self.rule[strValue[1:-1]]
        else:
            return value

    def alert(self, match):
        """ Send an alert. Match is a dictionary of information about the alert.

        :param match: A dictionary of relevant information to the alert.
        """
        raise NotImplementedError()

    def get_info(self):
        """ Returns a dictionary of data related to this alert. At minimum, this should contain
        a field type corresponding to the type of Alerter. """
        return {'type': 'Unknown'}

    def create_title(self, matches):
        """ Creates custom alert title to be used, e.g. as an e-mail subject or JIRA issue summary.

        :param matches: A list of dictionaries of relevant information to the alert.
        """
        if 'alert_subject' in self.rule:
            return self.create_custom_title(matches)

        return self.create_default_title(matches)

    def create_custom_title(self, matches):
        alert_subject = str(self.rule['alert_subject'])
        alert_subject_max_len = int(self.rule.get('alert_subject_max_len', 2048))

        if 'alert_subject_args' in self.rule:
            alert_subject_args = self.rule['alert_subject_args']
            alert_subject_values = [lookup_es_key(matches[0], arg) for arg in alert_subject_args]

            # Support referencing other top-level rule properties
            # This technically may not work if there is a top-level rule property with the same name
            # as an es result key, since it would have been matched in the lookup_es_key call above
            for i, subject_value in enumerate(alert_subject_values):
                if subject_value is None:
                    alert_value = self.rule.get(alert_subject_args[i])
                    if alert_value:
                        alert_subject_values[i] = alert_value

            missing = self.rule.get('alert_missing_value', '<MISSING VALUE>')
            alert_subject_values = [missing if val is None else val for val in alert_subject_values]
            alert_subject = alert_subject.format(*alert_subject_values)

        if len(alert_subject) > alert_subject_max_len:
            alert_subject = alert_subject[:alert_subject_max_len]

        return alert_subject

    def create_alert_body(self, matches):
        body = self.get_aggregation_summary_text(matches)
        if self.rule.get('alert_text_type') != 'aggregation_summary_only':
            for match in matches:
                body += str(BasicMatchString(self.rule, match))
                # Separate text of aggregated alerts with dashes
                if len(matches) > 1:
                    body += '\n----------------------------------------\n'
        return body

    def get_aggregation_summary_text__maximum_width(self):
        """Get maximum width allowed for summary text."""
        return 80

    def get_aggregation_summary_text(self, matches):
        text = ''
        if 'aggregation' in self.rule and 'summary_table_fields' in self.rule:
            text = self.rule.get('summary_prefix', '')
            summary_table_fields = self.rule['summary_table_fields']
            if not isinstance(summary_table_fields, list):
                summary_table_fields = [summary_table_fields]
            # Include a count aggregation so that we can see at a glance how many of each aggregation_key were encountered
            summary_table_fields_with_count = summary_table_fields + ['count']
            text += "Aggregation resulted in the following data for summary_table_fields ==> {0}:\n\n".format(
                summary_table_fields_with_count
            )
            text_table = Texttable(max_width=self.get_aggregation_summary_text__maximum_width())
            text_table.header(summary_table_fields_with_count)
            # Format all fields as 'text' to avoid long numbers being shown as scientific notation
            text_table.set_cols_dtype(['t' for i in summary_table_fields_with_count])
            match_aggregation = {}

            # Maintain an aggregate count for each unique key encountered in the aggregation period
            for match in matches:
                key_tuple = tuple([str(lookup_es_key(match, key)) for key in summary_table_fields])
                if key_tuple not in match_aggregation:
                    match_aggregation[key_tuple] = 1
                else:
                    match_aggregation[key_tuple] = match_aggregation[key_tuple] + 1
            for keys, count in match_aggregation.items():
                text_table.add_row([key for key in keys] + [count])
            text += text_table.draw() + '\n\n'
            text += self.rule.get('summary_prefix', '')
        return str(text)

    def create_default_title(self, matches):
        return self.rule['name']

    def get_account(self, account_file):
        """ Gets the username and password from an account file.

        :param account_file: Path to the file which contains user and password information.
        It can be either an absolute file path or one that is relative to the given rule.
        """
        if os.path.isabs(account_file):
            account_file_path = account_file
        else:
            account_file_path = os.path.join(os.path.dirname(self.rule['rule_file']), account_file)
        account_conf = yaml_loader(account_file_path)
        if 'user' not in account_conf or 'password' not in account_conf:
            raise EAException('Account file must have user and password fields')
        self.user = account_conf['user']
        self.password = account_conf['password']


class StompAlerter(Alerter):
    """ The stomp alerter publishes alerts via stomp to a broker. """
    required_options = frozenset(
        ['stomp_hostname', 'stomp_hostport', 'stomp_login', 'stomp_password'])

    def alert(self, matches):
        alerts = []

        qk = self.rule.get('query_key', None)

        fullmessage = {}
        for match in matches:
            if qk is not None:
                resmatch = lookup_es_key(match, qk)
            else:
                resmatch = None

            if resmatch is not None:
                elastalert_logger.info(
                    'Alert for %s, %s at %s:' % (self.rule['name'], resmatch, lookup_es_key(match, self.rule['timestamp_field'])))
                alerts.append(
                    'Alert for %s, %s at %s:' % (self.rule['name'], resmatch, lookup_es_key(
                        match, self.rule['timestamp_field']))
                )
                fullmessage['match'] = resmatch
            else:
                elastalert_logger.info('Rule %s generated an alert at %s:' % (
                    self.rule['name'], lookup_es_key(match, self.rule['timestamp_field'])))
                alerts.append(
                    'Rule %s generated an alert at %s:' % (self.rule['name'], lookup_es_key(
                        match, self.rule['timestamp_field']))
                )
                fullmessage['match'] = lookup_es_key(
                    match, self.rule['timestamp_field'])
            elastalert_logger.info(str(BasicMatchString(self.rule, match)))

        fullmessage['alerts'] = alerts
        fullmessage['rule'] = self.rule['name']
        fullmessage['rule_file'] = self.rule['rule_file']

        fullmessage['matching'] = str(BasicMatchString(self.rule, match))
        fullmessage['alertDate'] = datetime.datetime.now(
        ).strftime("%Y-%m-%d %H:%M:%S")
        fullmessage['body'] = self.create_alert_body(matches)

        fullmessage['matches'] = matches

        self.stomp_hostname = self.rule.get('stomp_hostname', 'localhost')
        self.stomp_hostport = self.rule.get('stomp_hostport', '61613')
        self.stomp_login = self.rule.get('stomp_login', 'admin')
        self.stomp_password = self.rule.get('stomp_password', 'admin')
        self.stomp_destination = self.rule.get(
            'stomp_destination', '/queue/ALERT')
        self.stomp_ssl = self.rule.get('stomp_ssl', False)

        conn = stomp.Connection([(self.stomp_hostname, self.stomp_hostport)], use_ssl=self.stomp_ssl)

        conn.connect(self.stomp_login, self.stomp_password)
        # Ensures that the CONNECTED frame is received otherwise, the disconnect call will fail.
        time.sleep(1)
        conn.send(self.stomp_destination, json.dumps(fullmessage))
        conn.disconnect()

    def get_info(self):
        return {'type': 'stomp'}


class DebugAlerter(Alerter):
    """ The debug alerter uses a Python logger (by default, alerting to terminal). """

    def alert(self, matches):
        qk = self.rule.get('query_key', None)
        for match in matches:
            if qk in match:
                elastalert_logger.info(
                    'Alert for %s, %s at %s:' % (self.rule['name'], match[qk], lookup_es_key(match, self.rule['timestamp_field'])))
            else:
                elastalert_logger.info('Alert for %s at %s:' % (self.rule['name'], lookup_es_key(match, self.rule['timestamp_field'])))
            elastalert_logger.info(str(BasicMatchString(self.rule, match)))

    def get_info(self):
        return {'type': 'debug'}


class EmailAlerter(Alerter):
    """ Sends an email alert """
    required_options = frozenset(['email'])

    def __init__(self, *args):
        super(EmailAlerter, self).__init__(*args)

        self.assets_dir = self.rule.get('assets_dir', '/tmp')
        self.images_dictionary = dict(zip(self.rule.get('email_image_keys', []),  self.rule.get('email_image_values', [])))
        self.smtp_host = self.rule.get('smtp_host', 'localhost')
        self.smtp_ssl = self.rule.get('smtp_ssl', False)
        self.from_addr = self.rule.get('from_addr', 'ElastAlert')
        self.smtp_port = self.rule.get('smtp_port')
        if self.rule.get('smtp_auth_file'):
            self.get_account(self.rule['smtp_auth_file'])
        self.smtp_key_file = self.rule.get('smtp_key_file')
        self.smtp_cert_file = self.rule.get('smtp_cert_file')
        # Convert email to a list if it isn't already
        if isinstance(self.rule['email'], str):
            self.rule['email'] = [self.rule['email']]
        # If there is a cc then also convert it a list if it isn't
        cc = self.rule.get('cc')
        if cc and isinstance(cc, str):
            self.rule['cc'] = [self.rule['cc']]
        # If there is a bcc then also convert it to a list if it isn't
        bcc = self.rule.get('bcc')
        if bcc and isinstance(bcc, str):
            self.rule['bcc'] = [self.rule['bcc']]
        add_suffix = self.rule.get('email_add_domain')
        if add_suffix and not add_suffix.startswith('@'):
            self.rule['email_add_domain'] = '@' + add_suffix

    def alert(self, matches):
        body = self.create_alert_body(matches)

        # Add JIRA ticket if it exists
        if self.pipeline is not None and 'jira_ticket' in self.pipeline:
            url = '%s/browse/%s' % (self.pipeline['jira_server'], self.pipeline['jira_ticket'])
            body += '\nJIRA ticket: %s' % (url)

        to_addr = self.rule['email']
        if 'email_from_field' in self.rule:
            recipient = lookup_es_key(matches[0], self.rule['email_from_field'])
            if isinstance(recipient, str):
                if '@' in recipient:
                    to_addr = [recipient]
                elif 'email_add_domain' in self.rule:
                    to_addr = [recipient + self.rule['email_add_domain']]
            elif isinstance(recipient, list):
                to_addr = recipient
                if 'email_add_domain' in self.rule:
                    to_addr = [name + self.rule['email_add_domain'] for name in to_addr]
        if self.rule.get('email_format') == 'html':
            # email_msg = MIMEText(body, 'html', _charset='UTF-8') # old way
            email_msg = MIMEMultipart()
            msgText = MIMEText(body, 'html', _charset='UTF-8')
            email_msg.attach(msgText)   # Added, and edited the previous line

            for image_key in self.images_dictionary:
                fp = open(os.path.join(self.assets_dir, self.images_dictionary[image_key]), 'rb')
                img = MIMEImage(fp.read())
                fp.close()
                img.add_header('Content-ID', '<{}>'.format(image_key))
                email_msg.attach(img)
        else:
            email_msg = MIMEText(body, _charset='UTF-8')
        email_msg['Subject'] = self.create_title(matches)
        email_msg['To'] = ', '.join(to_addr)
        email_msg['From'] = self.from_addr
        email_msg['Reply-To'] = self.rule.get('email_reply_to', email_msg['To'])
        email_msg['Date'] = formatdate()
        if self.rule.get('cc'):
            email_msg['CC'] = ','.join(self.rule['cc'])
            to_addr = to_addr + self.rule['cc']
        if self.rule.get('bcc'):
            to_addr = to_addr + self.rule['bcc']

        try:
            if self.smtp_ssl:
                if self.smtp_port:
                    self.smtp = SMTP_SSL(self.smtp_host, self.smtp_port, keyfile=self.smtp_key_file, certfile=self.smtp_cert_file)
                else:
                    self.smtp = SMTP_SSL(self.smtp_host, keyfile=self.smtp_key_file, certfile=self.smtp_cert_file)
            else:
                if self.smtp_port:
                    self.smtp = SMTP(self.smtp_host, self.smtp_port)
                else:
                    self.smtp = SMTP(self.smtp_host)
                self.smtp.ehlo()
                if self.smtp.has_extn('STARTTLS'):
                    self.smtp.starttls(keyfile=self.smtp_key_file, certfile=self.smtp_cert_file)
            if 'smtp_auth_file' in self.rule:
                self.smtp.login(self.user, self.password)
        except (SMTPException, error) as e:
            raise EAException("Error connecting to SMTP host: %s" % (e))
        except SMTPAuthenticationError as e:
            raise EAException("SMTP username/password rejected: %s" % (e))
        self.smtp.sendmail(self.from_addr, to_addr, email_msg.as_string())
        self.smtp.quit()

        elastalert_logger.info("Sent email to %s" % (to_addr))

    def create_default_title(self, matches):
        subject = 'ElastAlert: %s' % (self.rule['name'])

        # If the rule has a query_key, add that value plus timestamp to subject
        if 'query_key' in self.rule:
            qk = matches[0].get(self.rule['query_key'])
            if qk:
                subject += ' - %s' % (qk)

        return subject

    def get_info(self):
        return {'type': 'email',
                'recipients': self.rule['email']}


class JiraAlerter(Alerter):
    """ Creates a Jira ticket for each alert """
    required_options = frozenset(['jira_server', 'jira_account_file', 'jira_project', 'jira_issuetype'])

    # Maintain a static set of built-in fields that we explicitly know how to set
    # For anything else, we will do best-effort and try to set a string value
    known_field_list = [
        'jira_account_file',
        'jira_assignee',
        'jira_bump_after_inactivity',
        'jira_bump_in_statuses',
        'jira_bump_not_in_statuses',
        'jira_bump_only',
        'jira_bump_tickets',
        'jira_component',
        'jira_components',
        'jira_description',
        'jira_ignore_in_title',
        'jira_issuetype',
        'jira_label',
        'jira_labels',
        'jira_max_age',
        'jira_priority',
        'jira_project',
        'jira_server',
        'jira_transition_to',
        'jira_watchers',
    ]

    # Some built-in jira types that can be used as custom fields require special handling
    # Here is a sample of one of them:
    # {"id":"customfield_12807","name":"My Custom Field","custom":true,"orderable":true,"navigable":true,"searchable":true,
    # "clauseNames":["cf[12807]","My Custom Field"],"schema":{"type":"array","items":"string",
    # "custom":"com.atlassian.jira.plugin.system.customfieldtypes:multiselect","customId":12807}}
    # There are likely others that will need to be updated on a case-by-case basis
    custom_string_types_with_special_handling = [
        'com.atlassian.jira.plugin.system.customfieldtypes:multicheckboxes',
        'com.atlassian.jira.plugin.system.customfieldtypes:multiselect',
        'com.atlassian.jira.plugin.system.customfieldtypes:radiobuttons',
    ]

    def __init__(self, rule):
        super(JiraAlerter, self).__init__(rule)
        self.server = self.rule['jira_server']
        self.get_account(self.rule['jira_account_file'])
        self.project = self.rule['jira_project']
        self.issue_type = self.rule['jira_issuetype']

        # Deferred settings refer to values that can only be resolved when a match
        # is found and as such loading them will be delayed until we find a match
        self.deferred_settings = []

        # We used to support only a single component. This allows us to maintain backwards compatibility
        # while also giving the user-facing API a more representative name
        self.components = self.rule.get('jira_components', self.rule.get('jira_component'))

        # We used to support only a single label. This allows us to maintain backwards compatibility
        # while also giving the user-facing API a more representative name
        self.labels = self.rule.get('jira_labels', self.rule.get('jira_label'))

        self.description = self.rule.get('jira_description', '')
        self.assignee = self.rule.get('jira_assignee')
        self.max_age = self.rule.get('jira_max_age', 30)
        self.priority = self.rule.get('jira_priority')
        self.bump_tickets = self.rule.get('jira_bump_tickets', False)
        self.bump_not_in_statuses = self.rule.get('jira_bump_not_in_statuses')
        self.bump_in_statuses = self.rule.get('jira_bump_in_statuses')
        self.bump_after_inactivity = self.rule.get('jira_bump_after_inactivity', 0)
        self.bump_only = self.rule.get('jira_bump_only', False)
        self.transition = self.rule.get('jira_transition_to', False)
        self.watchers = self.rule.get('jira_watchers')
        self.client = None

        if self.bump_in_statuses and self.bump_not_in_statuses:
            msg = 'Both jira_bump_in_statuses (%s) and jira_bump_not_in_statuses (%s) are set.' % \
                  (','.join(self.bump_in_statuses), ','.join(self.bump_not_in_statuses))
            intersection = list(set(self.bump_in_statuses) & set(self.bump_in_statuses))
            if intersection:
                msg = '%s Both have common statuses of (%s). As such, no tickets will ever be found.' % (
                    msg, ','.join(intersection))
            msg += ' This should be simplified to use only one or the other.'
            elastalert_logger.warning(msg)

        self.reset_jira_args()

        try:
            self.client = JIRA(self.server, basic_auth=(self.user, self.password))
            self.get_priorities()
            self.jira_fields = self.client.fields()
            self.get_arbitrary_fields()
        except JIRAError as e:
            # JIRAError may contain HTML, pass along only first 1024 chars
            raise EAException("Error connecting to JIRA: %s" % (str(e)[:1024])).with_traceback(sys.exc_info()[2])

        self.set_priority()

    def set_priority(self):
        try:
            if self.priority is not None and self.client is not None:
                self.jira_args['priority'] = {'id': self.priority_ids[self.priority]}
        except KeyError:
            elastalert_logger.error("Priority %s not found. Valid priorities are %s" % (self.priority, list(self.priority_ids.keys())))

    def reset_jira_args(self):
        self.jira_args = {'project': {'key': self.project},
                          'issuetype': {'name': self.issue_type}}

        if self.components:
            # Support single component or list
            if type(self.components) != list:
                self.jira_args['components'] = [{'name': self.components}]
            else:
                self.jira_args['components'] = [{'name': component} for component in self.components]
        if self.labels:
            # Support single label or list
            if type(self.labels) != list:
                self.labels = [self.labels]
            self.jira_args['labels'] = self.labels
        if self.watchers:
            # Support single watcher or list
            if type(self.watchers) != list:
                self.watchers = [self.watchers]
        if self.assignee:
            self.jira_args['assignee'] = {'name': self.assignee}

        self.set_priority()

    def set_jira_arg(self, jira_field, value, fields):
        # Remove the jira_ part.  Convert underscores to spaces
        normalized_jira_field = jira_field[5:].replace('_', ' ').lower()
        # All jira fields should be found in the 'id' or the 'name' field. Therefore, try both just in case
        for identifier in ['name', 'id']:
            field = next((f for f in fields if normalized_jira_field == f[identifier].replace('_', ' ').lower()), None)
            if field:
                break
        if not field:
            # Log a warning to ElastAlert saying that we couldn't find that type?
            # OR raise and fail to load the alert entirely? Probably the latter...
            raise Exception("Could not find a definition for the jira field '{0}'".format(normalized_jira_field))
        arg_name = field['id']
        # Check the schema information to decide how to set the value correctly
        # If the schema information is not available, raise an exception since we don't know how to set it
        # Note this is only the case for two built-in types, id: issuekey and id: thumbnail
        if not ('schema' in field or 'type' in field['schema']):
            raise Exception("Could not determine schema information for the jira field '{0}'".format(normalized_jira_field))
        arg_type = field['schema']['type']

        # Handle arrays of simple types like strings or numbers
        if arg_type == 'array':
            # As a convenience, support the scenario wherein the user only provides
            # a single value for a multi-value field e.g. jira_labels: Only_One_Label
            if type(value) != list:
                value = [value]
            array_items = field['schema']['items']
            # Simple string types
            if array_items in ['string', 'date', 'datetime']:
                # Special case for multi-select custom types (the JIRA metadata says that these are strings, but
                # in reality, they are required to be provided as an object.
                if 'custom' in field['schema'] and field['schema']['custom'] in self.custom_string_types_with_special_handling:
                    self.jira_args[arg_name] = [{'value': v} for v in value]
                else:
                    self.jira_args[arg_name] = value
            elif array_items == 'number':
                self.jira_args[arg_name] = [int(v) for v in value]
            # Also attempt to handle arrays of complex types that have to be passed as objects with an identifier 'key'
            elif array_items == 'option':
                self.jira_args[arg_name] = [{'value': v} for v in value]
            else:
                # Try setting it as an object, using 'name' as the key
                # This may not work, as the key might actually be 'key', 'id', 'value', or something else
                # If it works, great!  If not, it will manifest itself as an API error that will bubble up
                self.jira_args[arg_name] = [{'name': v} for v in value]
        # Handle non-array types
        else:
            # Simple string types
            if arg_type in ['string', 'date', 'datetime']:
                # Special case for custom types (the JIRA metadata says that these are strings, but
                # in reality, they are required to be provided as an object.
                if 'custom' in field['schema'] and field['schema']['custom'] in self.custom_string_types_with_special_handling:
                    self.jira_args[arg_name] = {'value': value}
                else:
                    self.jira_args[arg_name] = value
            # Number type
            elif arg_type == 'number':
                self.jira_args[arg_name] = int(value)
            elif arg_type == 'option':
                self.jira_args[arg_name] = {'value': value}
            # Complex type
            else:
                self.jira_args[arg_name] = {'name': value}

    def get_arbitrary_fields(self):
        # Clear jira_args
        self.reset_jira_args()

        for jira_field, value in self.rule.items():
            # If we find a field that is not covered by the set that we are aware of, it means it is either:
            # 1. A built-in supported field in JIRA that we don't have on our radar
            # 2. A custom field that a JIRA admin has configured
            if jira_field.startswith('jira_') and jira_field not in self.known_field_list and str(value)[:1] != '#':
                self.set_jira_arg(jira_field, value, self.jira_fields)
            if jira_field.startswith('jira_') and jira_field not in self.known_field_list and str(value)[:1] == '#':
                self.deferred_settings.append(jira_field)

    def get_priorities(self):
        """ Creates a mapping of priority index to id. """
        priorities = self.client.priorities()
        self.priority_ids = {}
        for x in range(len(priorities)):
            self.priority_ids[x] = priorities[x].id

    def set_assignee(self, assignee):
        self.assignee = assignee
        if assignee:
            self.jira_args['assignee'] = {'name': assignee}
        elif 'assignee' in self.jira_args:
            self.jira_args.pop('assignee')

    def find_existing_ticket(self, matches):
        # Default title, get stripped search version
        if 'alert_subject' not in self.rule:
            title = self.create_default_title(matches, True)
        else:
            title = self.create_title(matches)

        if 'jira_ignore_in_title' in self.rule:
            title = title.replace(matches[0].get(self.rule['jira_ignore_in_title'], ''), '')

        # This is necessary for search to work. Other special characters and dashes
        # directly adjacent to words appear to be ok
        title = title.replace(' - ', ' ')
        title = title.replace('\\', '\\\\')

        date = (datetime.datetime.now() - datetime.timedelta(days=self.max_age)).strftime('%Y-%m-%d')
        jql = 'project=%s AND summary~"%s" and created >= "%s"' % (self.project, title, date)
        if self.bump_in_statuses:
            jql = '%s and status in (%s)' % (jql, ','.join(["\"%s\"" % status if ' ' in status else status for status
                                                            in self.bump_in_statuses]))
        if self.bump_not_in_statuses:
            jql = '%s and status not in (%s)' % (jql, ','.join(["\"%s\"" % status if ' ' in status else status
                                                                for status in self.bump_not_in_statuses]))
        try:
            issues = self.client.search_issues(jql)
        except JIRAError as e:
            elastalert_logger.exception("Error while searching for JIRA ticket using jql '%s': %s" % (jql, e))
            return None

        if len(issues):
            return issues[0]

    def comment_on_ticket(self, ticket, match):
        text = str(JiraFormattedMatchString(self.rule, match))
        timestamp = pretty_ts(lookup_es_key(match, self.rule['timestamp_field']))
        comment = "This alert was triggered again at %s\n%s" % (timestamp, text)
        self.client.add_comment(ticket, comment)

    def transition_ticket(self, ticket):
        transitions = self.client.transitions(ticket)
        for t in transitions:
            if t['name'] == self.transition:
                self.client.transition_issue(ticket, t['id'])

    def alert(self, matches):
        # Reset arbitrary fields to pick up changes
        self.get_arbitrary_fields()
        if len(self.deferred_settings) > 0:
            fields = self.client.fields()
            for jira_field in self.deferred_settings:
                value = lookup_es_key(matches[0], self.rule[jira_field][1:])
                self.set_jira_arg(jira_field, value, fields)

        title = self.create_title(matches)

        if self.bump_tickets:
            ticket = self.find_existing_ticket(matches)
            if ticket:
                inactivity_datetime = ts_now() - datetime.timedelta(days=self.bump_after_inactivity)
                if ts_to_dt(ticket.fields.updated) >= inactivity_datetime:
                    if self.pipeline is not None:
                        self.pipeline['jira_ticket'] = None
                        self.pipeline['jira_server'] = self.server
                    return None
                elastalert_logger.info('Commenting on existing ticket %s' % (ticket.key))
                for match in matches:
                    try:
                        self.comment_on_ticket(ticket, match)
                    except JIRAError as e:
                        elastalert_logger.exception("Error while commenting on ticket %s: %s" % (ticket, e))
                    if self.labels:
                        for label in self.labels:
                            try:
                                ticket.fields.labels.append(label)
                            except JIRAError as e:
                                elastalert_logger.exception("Error while appending labels to ticket %s: %s" % (ticket, e))
                if self.transition:
                    elastalert_logger.info('Transitioning existing ticket %s' % (ticket.key))
                    try:
                        self.transition_ticket(ticket)
                    except JIRAError as e:
                        elastalert_logger.exception("Error while transitioning ticket %s: %s" % (ticket, e))

                if self.pipeline is not None:
                    self.pipeline['jira_ticket'] = ticket
                    self.pipeline['jira_server'] = self.server
                return None
        if self.bump_only:
            return None

        self.jira_args['summary'] = title
        self.jira_args['description'] = self.create_alert_body(matches)

        try:
            self.issue = self.client.create_issue(**self.jira_args)

            # You can not add watchers on initial creation. Only as a follow-up action
            if self.watchers:
                for watcher in self.watchers:
                    try:
                        self.client.add_watcher(self.issue.key, watcher)
                    except Exception as ex:
                        # Re-raise the exception, preserve the stack-trace, and give some
                        # context as to which watcher failed to be added
                        raise Exception(
                            "Exception encountered when trying to add '{0}' as a watcher. Does the user exist?\n{1}" .format(
                                watcher,
                                ex
                            )).with_traceback(sys.exc_info()[2])

        except JIRAError as e:
            raise EAException("Error creating JIRA ticket using jira_args (%s): %s" % (self.jira_args, e))
        elastalert_logger.info("Opened Jira ticket: %s" % (self.issue))

        if self.pipeline is not None:
            self.pipeline['jira_ticket'] = self.issue
            self.pipeline['jira_server'] = self.server

    def create_alert_body(self, matches):
        body = self.description + '\n'
        body += self.get_aggregation_summary_text(matches)
        if self.rule.get('alert_text_type') != 'aggregation_summary_only':
            for match in matches:
                body += str(JiraFormattedMatchString(self.rule, match))
                if len(matches) > 1:
                    body += '\n----------------------------------------\n'
        return body

    def get_aggregation_summary_text(self, matches):
        text = super(JiraAlerter, self).get_aggregation_summary_text(matches)
        if text:
            text = '{{noformat}}{0}{{noformat}}'.format(text)
        return text

    def create_default_title(self, matches, for_search=False):
        # If there is a query_key, use that in the title

        if 'query_key' in self.rule and lookup_es_key(matches[0], self.rule['query_key']):
            title = 'ElastAlert: %s matched %s' % (lookup_es_key(matches[0], self.rule['query_key']), self.rule['name'])
        else:
            title = 'ElastAlert: %s' % (self.rule['name'])

        if for_search:
            return title

        timestamp = matches[0].get(self.rule['timestamp_field'])
        if timestamp:
            title += ' - %s' % (pretty_ts(timestamp, self.rule.get('use_local_time')))

        # Add count for spikes
        count = matches[0].get('spike_count')
        if count:
            title += ' - %s+ events' % (count)

        return title

    def get_info(self):
        return {'type': 'jira'}


class CommandAlerter(Alerter):
    required_options = set(['command'])

    def __init__(self, *args):
        super(CommandAlerter, self).__init__(*args)

        self.last_command = []

        self.shell = False
        if isinstance(self.rule['command'], str):
            self.shell = True
            if '%' in self.rule['command']:
                elastalert_logger.warning('Warning! You could be vulnerable to shell injection!')
            self.rule['command'] = [self.rule['command']]

    def alert(self, matches):
        # Format the command and arguments
        try:
            command = [resolve_string(command_arg, matches[0]) for command_arg in self.rule['command']]
            self.last_command = command
        except KeyError as e:
            raise EAException("Error formatting command: %s" % (e))

        # Run command and pipe data
        try:
            subp = subprocess.Popen(command, stdin=subprocess.PIPE, shell=self.shell)

            if self.rule.get('pipe_match_json'):
                match_json = json.dumps(matches, cls=DateTimeEncoder) + '\n'
                stdout, stderr = subp.communicate(input=match_json.encode())
            elif self.rule.get('pipe_alert_text'):
                alert_text = self.create_alert_body(matches)
                stdout, stderr = subp.communicate(input=alert_text.encode())
            if self.rule.get("fail_on_non_zero_exit", False) and subp.wait():
                raise EAException("Non-zero exit code while running command %s" % (' '.join(command)))
        except OSError as e:
            raise EAException("Error while running command %s: %s" % (' '.join(command), e))

    def get_info(self):
        return {'type': 'command',
                'command': ' '.join(self.last_command)}


class SnsAlerter(Alerter):
    """ Send alert using AWS SNS service """
    required_options = frozenset(['sns_topic_arn'])

    def __init__(self, *args):
        super(SnsAlerter, self).__init__(*args)
        self.sns_topic_arn = self.rule.get('sns_topic_arn', '')
        self.sns_aws_access_key_id = self.rule.get('sns_aws_access_key_id')
        self.sns_aws_secret_access_key = self.rule.get('sns_aws_secret_access_key')
        self.sns_aws_region = self.rule.get('sns_aws_region', 'us-east-1')
        self.profile = self.rule.get('boto_profile', None)  # Deprecated
        self.profile = self.rule.get('sns_aws_profile', None)

    def create_default_title(self, matches):
        subject = 'ElastAlert: %s' % (self.rule['name'])
        return subject

    def alert(self, matches):
        body = self.create_alert_body(matches)

        if self.profile is None:
            session = boto3.Session(
                aws_access_key_id=self.sns_aws_access_key_id,
                aws_secret_access_key=self.sns_aws_access_key_id,
                region_name=self.sns_aws_region
            )
        else:
            session = boto3.Session(profile_name=self.profile)

        sns_client = session.client('sns')
        sns_client.publish(
            TopicArn=self.sns_topic_arn,
            Message=body,
            Subject=self.create_title(matches)
        )
        elastalert_logger.info("Sent sns notification to %s" % (self.sns_topic_arn))


class MsTeamsAlerter(Alerter):
    """ Creates a Microsoft Teams Conversation Message for each alert """
    required_options = frozenset(['ms_teams_webhook_url', 'ms_teams_alert_summary'])

    def __init__(self, rule):
        super(MsTeamsAlerter, self).__init__(rule)
        self.ms_teams_webhook_url = self.rule['ms_teams_webhook_url']
        if isinstance(self.ms_teams_webhook_url, str):
            self.ms_teams_webhook_url = [self.ms_teams_webhook_url]
        self.ms_teams_proxy = self.rule.get('ms_teams_proxy', None)
        self.ms_teams_alert_summary = self.rule.get('ms_teams_alert_summary', 'ElastAlert Message')
        self.ms_teams_alert_fixed_width = self.rule.get('ms_teams_alert_fixed_width', False)
        self.ms_teams_theme_color = self.rule.get('ms_teams_theme_color', '')

    def format_body(self, body):
        if self.ms_teams_alert_fixed_width:
            body = body.replace('`', "'")
            body = "```{0}```".format('```\n\n```'.join(x for x in body.split('\n'))).replace('\n``````', '')
        return body

    def alert(self, matches):
        body = self.create_alert_body(matches)

        body = self.format_body(body)
        # post to Teams
        headers = {'content-type': 'application/json'}
        # set https proxy, if it was provided
        proxies = {'https': self.ms_teams_proxy} if self.ms_teams_proxy else None
        payload = {
            '@type': 'MessageCard',
            '@context': 'http://schema.org/extensions',
            'summary': self.ms_teams_alert_summary,
            'title': self.create_title(matches),
            'text': body
        }
        if self.ms_teams_theme_color != '':
            payload['themeColor'] = self.ms_teams_theme_color

        for url in self.ms_teams_webhook_url:
            try:
                response = requests.post(url, data=json.dumps(payload, cls=DateTimeEncoder), headers=headers, proxies=proxies)
                response.raise_for_status()
            except RequestException as e:
                raise EAException("Error posting to ms teams: %s" % e)
        elastalert_logger.info("Alert sent to MS Teams")

    def get_info(self):
        return {'type': 'ms_teams',
                'ms_teams_webhook_url': self.ms_teams_webhook_url}


class SlackAlerter(Alerter):
    """ Creates a Slack room message for each alert """
    required_options = frozenset(['slack_webhook_url'])

    def __init__(self, rule):
        super(SlackAlerter, self).__init__(rule)
        self.slack_webhook_url = self.rule['slack_webhook_url']
        if isinstance(self.slack_webhook_url, str):
            self.slack_webhook_url = [self.slack_webhook_url]
        self.slack_proxy = self.rule.get('slack_proxy', None)
        self.slack_username_override = self.rule.get('slack_username_override', 'elastalert')
        self.slack_channel_override = self.rule.get('slack_channel_override', '')
        if isinstance(self.slack_channel_override, str):
            self.slack_channel_override = [self.slack_channel_override]
        self.slack_title_link = self.rule.get('slack_title_link', '')
        self.slack_title = self.rule.get('slack_title', '')
        self.slack_emoji_override = self.rule.get('slack_emoji_override', ':ghost:')
        self.slack_icon_url_override = self.rule.get('slack_icon_url_override', '')
        self.slack_msg_color = self.rule.get('slack_msg_color', 'danger')
        self.slack_parse_override = self.rule.get('slack_parse_override', 'none')
        self.slack_text_string = self.rule.get('slack_text_string', '')
        self.slack_alert_fields = self.rule.get('slack_alert_fields', '')
        self.slack_ignore_ssl_errors = self.rule.get('slack_ignore_ssl_errors', False)
        self.slack_timeout = self.rule.get('slack_timeout', 10)
        self.slack_ca_certs = self.rule.get('slack_ca_certs')
        self.slack_attach_kibana_discover_url = self.rule.get('slack_attach_kibana_discover_url', False)
        self.slack_kibana_discover_color = self.rule.get('slack_kibana_discover_color', '#ec4b98')
        self.slack_kibana_discover_title = self.rule.get('slack_kibana_discover_title', 'Discover in Kibana')

    def format_body(self, body):
        # https://api.slack.com/docs/formatting
        return body

    def get_aggregation_summary_text__maximum_width(self):
        width = super(SlackAlerter, self).get_aggregation_summary_text__maximum_width()
        # Reduced maximum width for prettier Slack display.
        return min(width, 75)

    def get_aggregation_summary_text(self, matches):
        text = super(SlackAlerter, self).get_aggregation_summary_text(matches)
        if text:
            text = '```\n{0}```\n'.format(text)
        return text

    def populate_fields(self, matches):
        alert_fields = []
        for arg in self.slack_alert_fields:
            arg = copy.copy(arg)
            arg['value'] = lookup_es_key(matches[0], arg['value'])
            alert_fields.append(arg)
        return alert_fields

    def alert(self, matches):
        body = self.create_alert_body(matches)

        body = self.format_body(body)
        # post to slack
        headers = {'content-type': 'application/json'}
        # set https proxy, if it was provided
        proxies = {'https': self.slack_proxy} if self.slack_proxy else None
        payload = {
            'username': self.slack_username_override,
            'parse': self.slack_parse_override,
            'text': self.slack_text_string,
            'attachments': [
                {
                    'color': self.slack_msg_color,
                    'title': self.create_title(matches),
                    'text': body,
                    'mrkdwn_in': ['text', 'pretext'],
                    'fields': []
                }
            ]
        }

        # if we have defined fields, populate noteable fields for the alert
        if self.slack_alert_fields != '':
            payload['attachments'][0]['fields'] = self.populate_fields(matches)

        if self.slack_icon_url_override != '':
            payload['icon_url'] = self.slack_icon_url_override
        else:
            payload['icon_emoji'] = self.slack_emoji_override

        if self.slack_title != '':
            payload['attachments'][0]['title'] = self.slack_title

        if self.slack_title_link != '':
            payload['attachments'][0]['title_link'] = self.slack_title_link

        if self.slack_attach_kibana_discover_url:
            kibana_discover_url = lookup_es_key(matches[0], 'kibana_discover_url')
            if kibana_discover_url:
                payload['attachments'].append({
                    'color': self.slack_kibana_discover_color,
                    'title': self.slack_kibana_discover_title,
                    'title_link': kibana_discover_url
                })

        for url in self.slack_webhook_url:
            for channel_override in self.slack_channel_override:
                try:
                    if self.slack_ca_certs:
                        verify = self.slack_ca_certs
                    else:
                        verify = not self.slack_ignore_ssl_errors
                    if self.slack_ignore_ssl_errors:
                        requests.packages.urllib3.disable_warnings()
                    payload['channel'] = channel_override
                    response = requests.post(
                        url, data=json.dumps(payload, cls=DateTimeEncoder),
                        headers=headers, verify=verify,
                        proxies=proxies,
                        timeout=self.slack_timeout)
                    warnings.resetwarnings()
                    response.raise_for_status()
                except RequestException as e:
                    raise EAException("Error posting to slack: %s" % e)
        elastalert_logger.info("Alert '%s' sent to Slack" % self.rule['name'])

    def get_info(self):
        return {'type': 'slack',
                'slack_username_override': self.slack_username_override}


class MattermostAlerter(Alerter):
    """ Creates a Mattermsot post for each alert """
    required_options = frozenset(['mattermost_webhook_url'])

    def __init__(self, rule):
        super(MattermostAlerter, self).__init__(rule)

        # HTTP config
        self.mattermost_webhook_url = self.rule['mattermost_webhook_url']
        if isinstance(self.mattermost_webhook_url, str):
            self.mattermost_webhook_url = [self.mattermost_webhook_url]
        self.mattermost_proxy = self.rule.get('mattermost_proxy', None)
        self.mattermost_ignore_ssl_errors = self.rule.get('mattermost_ignore_ssl_errors', False)

        # Override webhook config
        self.mattermost_username_override = self.rule.get('mattermost_username_override', 'elastalert')
        self.mattermost_channel_override = self.rule.get('mattermost_channel_override', '')
        self.mattermost_icon_url_override = self.rule.get('mattermost_icon_url_override', '')

        # Message properties
        self.mattermost_msg_pretext = self.rule.get('mattermost_msg_pretext', '')
        self.mattermost_msg_color = self.rule.get('mattermost_msg_color', 'danger')
        self.mattermost_msg_fields = self.rule.get('mattermost_msg_fields', '')

    def get_aggregation_summary_text__maximum_width(self):
        width = super(MattermostAlerter, self).get_aggregation_summary_text__maximum_width()
        # Reduced maximum width for prettier Mattermost display.
        return min(width, 75)

    def get_aggregation_summary_text(self, matches):
        text = super(MattermostAlerter, self).get_aggregation_summary_text(matches)
        if text:
            text = '```\n{0}```\n'.format(text)
        return text

    def populate_fields(self, matches):
        alert_fields = []
        missing = self.rule.get('alert_missing_value', '<MISSING VALUE>')
        for field in self.mattermost_msg_fields:
            field = copy.copy(field)
            if 'args' in field:
                args_values = [lookup_es_key(matches[0], arg) or missing for arg in field['args']]
                if 'value' in field:
                    field['value'] = field['value'].format(*args_values)
                else:
                    field['value'] = "\n".join(str(arg) for arg in args_values)
                del(field['args'])
            alert_fields.append(field)
        return alert_fields

    def alert(self, matches):
        body = self.create_alert_body(matches)
        title = self.create_title(matches)

        # post to mattermost
        headers = {'content-type': 'application/json'}
        # set https proxy, if it was provided
        proxies = {'https': self.mattermost_proxy} if self.mattermost_proxy else None
        payload = {
            'attachments': [
                {
                    'fallback': "{0}: {1}".format(title, self.mattermost_msg_pretext),
                    'color': self.mattermost_msg_color,
                    'title': title,
                    'pretext': self.mattermost_msg_pretext,
                    'fields': []
                }
            ]
        }

        if self.rule.get('alert_text_type') == 'alert_text_only':
            payload['attachments'][0]['text'] = body
        else:
            payload['text'] = body

        if self.mattermost_msg_fields != '':
            payload['attachments'][0]['fields'] = self.populate_fields(matches)

        if self.mattermost_icon_url_override != '':
            payload['icon_url'] = self.mattermost_icon_url_override

        if self.mattermost_username_override != '':
            payload['username'] = self.mattermost_username_override

        if self.mattermost_channel_override != '':
            payload['channel'] = self.mattermost_channel_override

        for url in self.mattermost_webhook_url:
            try:
                if self.mattermost_ignore_ssl_errors:
                    requests.urllib3.disable_warnings()

                response = requests.post(
                    url, data=json.dumps(payload, cls=DateTimeEncoder),
                    headers=headers, verify=not self.mattermost_ignore_ssl_errors,
                    proxies=proxies)

                warnings.resetwarnings()
                response.raise_for_status()
            except RequestException as e:
                raise EAException("Error posting to Mattermost: %s" % e)
        elastalert_logger.info("Alert sent to Mattermost")

    def get_info(self):
        return {'type': 'mattermost',
                'mattermost_username_override': self.mattermost_username_override,
                'mattermost_webhook_url': self.mattermost_webhook_url}


class PagerDutyAlerter(Alerter):
    """ Create an incident on PagerDuty for each alert """
    required_options = frozenset(['pagerduty_service_key', 'pagerduty_client_name'])

    def __init__(self, rule):
        super(PagerDutyAlerter, self).__init__(rule)
        self.pagerduty_service_key = self.rule['pagerduty_service_key']
        self.pagerduty_client_name = self.rule['pagerduty_client_name']
        self.pagerduty_incident_key = self.rule.get('pagerduty_incident_key', '')
        self.pagerduty_incident_key_args = self.rule.get('pagerduty_incident_key_args', None)
        self.pagerduty_event_type = self.rule.get('pagerduty_event_type', 'trigger')
        self.pagerduty_proxy = self.rule.get('pagerduty_proxy', None)

        self.pagerduty_api_version = self.rule.get('pagerduty_api_version', 'v1')
        self.pagerduty_v2_payload_class = self.rule.get('pagerduty_v2_payload_class', '')
        self.pagerduty_v2_payload_class_args = self.rule.get('pagerduty_v2_payload_class_args', None)
        self.pagerduty_v2_payload_component = self.rule.get('pagerduty_v2_payload_component', '')
        self.pagerduty_v2_payload_component_args = self.rule.get('pagerduty_v2_payload_component_args', None)
        self.pagerduty_v2_payload_group = self.rule.get('pagerduty_v2_payload_group', '')
        self.pagerduty_v2_payload_group_args = self.rule.get('pagerduty_v2_payload_group_args', None)
        self.pagerduty_v2_payload_severity = self.rule.get('pagerduty_v2_payload_severity', 'critical')
        self.pagerduty_v2_payload_source = self.rule.get('pagerduty_v2_payload_source', 'ElastAlert')
        self.pagerduty_v2_payload_source_args = self.rule.get('pagerduty_v2_payload_source_args', None)
        self.pagerduty_v2_payload_custom_details = self.rule.get('pagerduty_v2_payload_custom_details', {})
        self.pagerduty_v2_payload_include_all_info = self.rule.get('pagerduty_v2_payload_include_all_info', True)

        if self.pagerduty_api_version == 'v2':
            self.url = 'https://events.pagerduty.com/v2/enqueue'
        else:
            self.url = 'https://events.pagerduty.com/generic/2010-04-15/create_event.json'

    def alert(self, matches):
        body = self.create_alert_body(matches)

        # post to pagerduty
        headers = {'content-type': 'application/json'}
        if self.pagerduty_api_version == 'v2':

            custom_details_payload = {'information': body} if self.pagerduty_v2_payload_include_all_info else {}
            if self.pagerduty_v2_payload_custom_details:
                for match in matches:
                    for custom_details_key, es_key in list(self.pagerduty_v2_payload_custom_details.items()):
                        custom_details_payload[custom_details_key] = lookup_es_key(match, es_key)

            payload = {
                'routing_key': self.pagerduty_service_key,
                'event_action': self.pagerduty_event_type,
                'dedup_key': self.get_incident_key(matches),
                'client': self.pagerduty_client_name,
                'payload': {
                    'class': self.resolve_formatted_key(self.pagerduty_v2_payload_class,
                                                        self.pagerduty_v2_payload_class_args,
                                                        matches),
                    'component': self.resolve_formatted_key(self.pagerduty_v2_payload_component,
                                                            self.pagerduty_v2_payload_component_args,
                                                            matches),
                    'group': self.resolve_formatted_key(self.pagerduty_v2_payload_group,
                                                        self.pagerduty_v2_payload_group_args,
                                                        matches),
                    'severity': self.pagerduty_v2_payload_severity,
                    'source': self.resolve_formatted_key(self.pagerduty_v2_payload_source,
                                                         self.pagerduty_v2_payload_source_args,
                                                         matches),
                    'summary': self.create_title(matches),
                    'custom_details': custom_details_payload,
                },
            }
            match_timestamp = lookup_es_key(matches[0], self.rule.get('timestamp_field', '@timestamp'))
            if match_timestamp:
                payload['payload']['timestamp'] = match_timestamp
        else:
            payload = {
                'service_key': self.pagerduty_service_key,
                'description': self.create_title(matches),
                'event_type': self.pagerduty_event_type,
                'incident_key': self.get_incident_key(matches),
                'client': self.pagerduty_client_name,
                'details': {
                    "information": body,
                },
            }

        # set https proxy, if it was provided
        proxies = {'https': self.pagerduty_proxy} if self.pagerduty_proxy else None
        try:
            response = requests.post(
                self.url,
                data=json.dumps(payload, cls=DateTimeEncoder, ensure_ascii=False),
                headers=headers,
                proxies=proxies
            )
            response.raise_for_status()
        except RequestException as e:
            raise EAException("Error posting to pagerduty: %s" % e)

        if self.pagerduty_event_type == 'trigger':
            elastalert_logger.info("Trigger sent to PagerDuty")
        elif self.pagerduty_event_type == 'resolve':
            elastalert_logger.info("Resolve sent to PagerDuty")
        elif self.pagerduty_event_type == 'acknowledge':
            elastalert_logger.info("acknowledge sent to PagerDuty")

    def resolve_formatted_key(self, key, args, matches):
        if args:
            key_values = [lookup_es_key(matches[0], arg) for arg in args]

            # Populate values with rule level properties too
            for i in range(len(key_values)):
                if key_values[i] is None:
                    key_value = self.rule.get(args[i])
                    if key_value:
                        key_values[i] = key_value

            missing = self.rule.get('alert_missing_value', '<MISSING VALUE>')
            key_values = [missing if val is None else val for val in key_values]
            return key.format(*key_values)
        else:
            return key

    def get_incident_key(self, matches):
        if self.pagerduty_incident_key_args:
            incident_key_values = [lookup_es_key(matches[0], arg) for arg in self.pagerduty_incident_key_args]

            # Populate values with rule level properties too
            for i in range(len(incident_key_values)):
                if incident_key_values[i] is None:
                    key_value = self.rule.get(self.pagerduty_incident_key_args[i])
                    if key_value:
                        incident_key_values[i] = key_value

            missing = self.rule.get('alert_missing_value', '<MISSING VALUE>')
            incident_key_values = [missing if val is None else val for val in incident_key_values]
            return self.pagerduty_incident_key.format(*incident_key_values)
        else:
            return self.pagerduty_incident_key

    def get_info(self):
        return {'type': 'pagerduty',
                'pagerduty_client_name': self.pagerduty_client_name}


class PagerTreeAlerter(Alerter):
    """ Creates a PagerTree Incident for each alert """
    required_options = frozenset(['pagertree_integration_url'])

    def __init__(self, rule):
        super(PagerTreeAlerter, self).__init__(rule)
        self.url = self.rule['pagertree_integration_url']
        self.pagertree_proxy = self.rule.get('pagertree_proxy', None)

    def alert(self, matches):
        # post to pagertree
        headers = {'content-type': 'application/json'}
        # set https proxy, if it was provided
        proxies = {'https': self.pagertree_proxy} if self.pagertree_proxy else None
        payload = {
            "event_type": "create",
            "Id": str(uuid.uuid4()),
            "Title": self.create_title(matches),
            "Description": self.create_alert_body(matches)
        }

        try:
            response = requests.post(self.url, data=json.dumps(payload, cls=DateTimeEncoder), headers=headers, proxies=proxies)
            response.raise_for_status()
        except RequestException as e:
            raise EAException("Error posting to PagerTree: %s" % e)
        elastalert_logger.info("Trigger sent to PagerTree")

    def get_info(self):
        return {'type': 'pagertree',
                'pagertree_integration_url': self.url}


class ExotelAlerter(Alerter):
    required_options = frozenset(['exotel_account_sid', 'exotel_auth_token', 'exotel_to_number', 'exotel_from_number'])

    def __init__(self, rule):
        super(ExotelAlerter, self).__init__(rule)
        self.exotel_account_sid = self.rule['exotel_account_sid']
        self.exotel_auth_token = self.rule['exotel_auth_token']
        self.exotel_to_number = self.rule['exotel_to_number']
        self.exotel_from_number = self.rule['exotel_from_number']
        self.sms_body = self.rule.get('exotel_message_body', '')

    def alert(self, matches):
        client = Exotel(self.exotel_account_sid, self.exotel_auth_token)

        try:
            message_body = self.rule['name'] + self.sms_body
            response = client.sms(self.rule['exotel_from_number'], self.rule['exotel_to_number'], message_body)
            if response != 200:
                raise EAException("Error posting to Exotel, response code is %s" % response)
        except RequestException:
            raise EAException("Error posting to Exotel").with_traceback(sys.exc_info()[2])
        elastalert_logger.info("Trigger sent to Exotel")

    def get_info(self):
        return {'type': 'exotel', 'exotel_account': self.exotel_account_sid}


class TwilioAlerter(Alerter):
    required_options = frozenset(['twilio_account_sid', 'twilio_auth_token', 'twilio_to_number', 'twilio_from_number'])

    def __init__(self, rule):
        super(TwilioAlerter, self).__init__(rule)
        self.twilio_account_sid = self.rule['twilio_account_sid']
        self.twilio_auth_token = self.rule['twilio_auth_token']
        self.twilio_to_number = self.rule['twilio_to_number']
        self.twilio_from_number = self.rule['twilio_from_number']

    def alert(self, matches):
        client = TwilioClient(self.twilio_account_sid, self.twilio_auth_token)

        try:
            client.messages.create(body=self.rule['name'],
                                   to=self.twilio_to_number,
                                   from_=self.twilio_from_number)

        except TwilioRestException as e:
            raise EAException("Error posting to twilio: %s" % e)

        elastalert_logger.info("Trigger sent to Twilio")

    def get_info(self):
        return {'type': 'twilio',
                'twilio_client_name': self.twilio_from_number}


class VictorOpsAlerter(Alerter):
    """ Creates a VictorOps Incident for each alert """
    required_options = frozenset(['victorops_api_key', 'victorops_routing_key', 'victorops_message_type'])

    def __init__(self, rule):
        super(VictorOpsAlerter, self).__init__(rule)
        self.victorops_api_key = self.rule['victorops_api_key']
        self.victorops_routing_key = self.rule['victorops_routing_key']
        self.victorops_message_type = self.rule['victorops_message_type']
        self.victorops_entity_id = self.rule.get('victorops_entity_id', None)
        self.victorops_entity_display_name = self.rule.get('victorops_entity_display_name', 'no entity display name')
        self.url = 'https://alert.victorops.com/integrations/generic/20131114/alert/%s/%s' % (
            self.victorops_api_key, self.victorops_routing_key)
        self.victorops_proxy = self.rule.get('victorops_proxy', None)

    def alert(self, matches):
        body = self.create_alert_body(matches)

        # post to victorops
        headers = {'content-type': 'application/json'}
        # set https proxy, if it was provided
        proxies = {'https': self.victorops_proxy} if self.victorops_proxy else None
        payload = {
            "message_type": self.victorops_message_type,
            "entity_display_name": self.victorops_entity_display_name,
            "monitoring_tool": "ElastAlert",
            "state_message": body
        }
        if self.victorops_entity_id:
            payload["entity_id"] = self.victorops_entity_id

        try:
            response = requests.post(self.url, data=json.dumps(payload, cls=DateTimeEncoder), headers=headers, proxies=proxies)
            response.raise_for_status()
        except RequestException as e:
            raise EAException("Error posting to VictorOps: %s" % e)
        elastalert_logger.info("Trigger sent to VictorOps")

    def get_info(self):
        return {'type': 'victorops',
                'victorops_routing_key': self.victorops_routing_key}


class TelegramAlerter(Alerter):
    """ Send a Telegram message via bot api for each alert """
    required_options = frozenset(['telegram_bot_token', 'telegram_room_id'])

    def __init__(self, rule):
        super(TelegramAlerter, self).__init__(rule)
        self.telegram_bot_token = self.rule['telegram_bot_token']
        self.telegram_room_id = self.rule['telegram_room_id']
        self.telegram_api_url = self.rule.get('telegram_api_url', 'api.telegram.org')
        self.url = 'https://%s/bot%s/%s' % (self.telegram_api_url, self.telegram_bot_token, "sendMessage")
        self.telegram_proxy = self.rule.get('telegram_proxy', None)
        self.telegram_proxy_login = self.rule.get('telegram_proxy_login', None)
        self.telegram_proxy_password = self.rule.get('telegram_proxy_pass', None)

    def alert(self, matches):
        body = '⚠ *%s* ⚠ ```\n' % (self.create_title(matches))
        for match in matches:
            body += str(BasicMatchString(self.rule, match))
            # Separate text of aggregated alerts with dashes
            if len(matches) > 1:
                body += '\n----------------------------------------\n'
        if len(body) > 4095:
            body = body[0:4000] + "\n⚠ *message was cropped according to telegram limits!* ⚠"
        body += ' ```'

        headers = {'content-type': 'application/json'}
        # set https proxy, if it was provided
        proxies = {'https': self.telegram_proxy} if self.telegram_proxy else None
        auth = HTTPProxyAuth(self.telegram_proxy_login, self.telegram_proxy_password) if self.telegram_proxy_login else None
        payload = {
            'chat_id': self.telegram_room_id,
            'text': body,
            'parse_mode': 'markdown',
            'disable_web_page_preview': True
        }

        try:
            response = requests.post(self.url, data=json.dumps(payload, cls=DateTimeEncoder), headers=headers, proxies=proxies, auth=auth)
            warnings.resetwarnings()
            response.raise_for_status()
        except RequestException as e:
            raise EAException("Error posting to Telegram: %s. Details: %s" % (e, "" if e.response is None else e.response.text))

        elastalert_logger.info(
            "Alert sent to Telegram room %s" % self.telegram_room_id)

    def get_info(self):
        return {'type': 'telegram',
                'telegram_room_id': self.telegram_room_id}


class GoogleChatAlerter(Alerter):
    """ Send a notification via Google Chat webhooks """
    required_options = frozenset(['googlechat_webhook_url'])

    def __init__(self, rule):
        super(GoogleChatAlerter, self).__init__(rule)
        self.googlechat_webhook_url = self.rule['googlechat_webhook_url']
        if isinstance(self.googlechat_webhook_url, str):
            self.googlechat_webhook_url = [self.googlechat_webhook_url]
        self.googlechat_format = self.rule.get('googlechat_format', 'basic')
        self.googlechat_header_title = self.rule.get('googlechat_header_title', None)
        self.googlechat_header_subtitle = self.rule.get('googlechat_header_subtitle', None)
        self.googlechat_header_image = self.rule.get('googlechat_header_image', None)
        self.googlechat_footer_kibanalink = self.rule.get('googlechat_footer_kibanalink', None)

    def create_header(self):
        header = None
        if self.googlechat_header_title:
            header = {
                "title": self.googlechat_header_title,
                "subtitle": self.googlechat_header_subtitle,
                "imageUrl": self.googlechat_header_image
            }
        return header

    def create_footer(self):
        footer = None
        if self.googlechat_footer_kibanalink:
            footer = {"widgets": [{
                "buttons": [{
                    "textButton": {
                        "text": "VISIT KIBANA",
                        "onClick": {
                            "openLink": {
                                "url": self.googlechat_footer_kibanalink
                            }
                        }
                    }
                }]
            }]
            }
        return footer

    def create_card(self, matches):
        card = {"cards": [{
            "sections": [{
                "widgets": [
                    {"textParagraph": {"text": self.create_alert_body(matches)}}
                ]}
            ]}
        ]}

        # Add the optional header
        header = self.create_header()
        if header:
            card['cards'][0]['header'] = header

        # Add the optional footer
        footer = self.create_footer()
        if footer:
            card['cards'][0]['sections'].append(footer)
        return card

    def create_basic(self, matches):
        body = self.create_alert_body(matches)
        return {'text': body}

    def alert(self, matches):
        # Format message
        if self.googlechat_format == 'card':
            message = self.create_card(matches)
        else:
            message = self.create_basic(matches)

        # Post to webhook
        headers = {'content-type': 'application/json'}
        for url in self.googlechat_webhook_url:
            try:
                response = requests.post(url, data=json.dumps(message), headers=headers)
                response.raise_for_status()
            except RequestException as e:
                raise EAException("Error posting to google chat: {}".format(e))
        elastalert_logger.info("Alert sent to Google Chat!")

    def get_info(self):
        return {'type': 'googlechat',
                'googlechat_webhook_url': self.googlechat_webhook_url}


class GitterAlerter(Alerter):
    """ Creates a Gitter activity message for each alert """
    required_options = frozenset(['gitter_webhook_url'])

    def __init__(self, rule):
        super(GitterAlerter, self).__init__(rule)
        self.gitter_webhook_url = self.rule['gitter_webhook_url']
        self.gitter_proxy = self.rule.get('gitter_proxy', None)
        self.gitter_msg_level = self.rule.get('gitter_msg_level', 'error')

    def alert(self, matches):
        body = self.create_alert_body(matches)

        # post to Gitter
        headers = {'content-type': 'application/json'}
        # set https proxy, if it was provided
        proxies = {'https': self.gitter_proxy} if self.gitter_proxy else None
        payload = {
            'message': body,
            'level': self.gitter_msg_level
        }

        try:
            response = requests.post(self.gitter_webhook_url, json.dumps(payload, cls=DateTimeEncoder), headers=headers, proxies=proxies)
            response.raise_for_status()
        except RequestException as e:
            raise EAException("Error posting to Gitter: %s" % e)
        elastalert_logger.info("Alert sent to Gitter")

    def get_info(self):
        return {'type': 'gitter',
                'gitter_webhook_url': self.gitter_webhook_url}


class ServiceNowAlerter(Alerter):
    """ Creates a ServiceNow alert """
    required_options = set([
        'username',
        'password',
        'servicenow_rest_url',
        'short_description',
        'comments',
        'assignment_group',
        'category',
        'subcategory',
        'cmdb_ci',
        'caller_id'
    ])

    def __init__(self, rule):
        super(ServiceNowAlerter, self).__init__(rule)
        self.servicenow_rest_url = self.rule['servicenow_rest_url']
        self.servicenow_proxy = self.rule.get('servicenow_proxy', None)

    def alert(self, matches):
        for match in matches:
            # Parse everything into description.
            description = str(BasicMatchString(self.rule, match))

        # Set proper headers
        headers = {
            "Content-Type": "application/json",
            "Accept": "application/json;charset=utf-8"
        }
        proxies = {'https': self.servicenow_proxy} if self.servicenow_proxy else None
        payload = {
            "description": description,
            "short_description": self.rule['short_description'],
            "comments": self.rule['comments'],
            "assignment_group": self.rule['assignment_group'],
            "category": self.rule['category'],
            "subcategory": self.rule['subcategory'],
            "cmdb_ci": self.rule['cmdb_ci'],
            "caller_id": self.rule["caller_id"]
        }
        try:
            response = requests.post(
                self.servicenow_rest_url,
                auth=(self.rule['username'], self.rule['password']),
                headers=headers,
                data=json.dumps(payload, cls=DateTimeEncoder),
                proxies=proxies
            )
            response.raise_for_status()
        except RequestException as e:
            raise EAException("Error posting to ServiceNow: %s" % e)
        elastalert_logger.info("Alert sent to ServiceNow")

    def get_info(self):
        return {'type': 'ServiceNow',
                'self.servicenow_rest_url': self.servicenow_rest_url}


class AlertaAlerter(Alerter):
    """ Creates an Alerta event for each alert """
    required_options = frozenset(['alerta_api_url'])

    def __init__(self, rule):
        super(AlertaAlerter, self).__init__(rule)

        # Setup defaul parameters
        self.url = self.rule.get('alerta_api_url', None)
        self.api_key = self.rule.get('alerta_api_key', None)
        self.timeout = self.rule.get('alerta_timeout', 86400)
        self.use_match_timestamp = self.rule.get('alerta_use_match_timestamp', False)
        self.use_qk_as_resource = self.rule.get('alerta_use_qk_as_resource', False)
        self.verify_ssl = not self.rule.get('alerta_api_skip_ssl', False)
        self.missing_text = self.rule.get('alert_missing_value', '<MISSING VALUE>')

        # Fill up default values of the API JSON payload
        self.severity = self.rule.get('alerta_severity', 'warning')
        self.resource = self.rule.get('alerta_resource', 'elastalert')
        self.environment = self.rule.get('alerta_environment', 'Production')
        self.origin = self.rule.get('alerta_origin', 'elastalert')
        self.service = self.rule.get('alerta_service', ['elastalert'])
        self.text = self.rule.get('alerta_text', 'elastalert')
        self.type = self.rule.get('alerta_type', 'elastalert')
        self.event = self.rule.get('alerta_event', 'elastalert')
        self.correlate = self.rule.get('alerta_correlate', [])
        self.tags = self.rule.get('alerta_tags', [])
        self.group = self.rule.get('alerta_group', '')
        self.attributes_keys = self.rule.get('alerta_attributes_keys', [])
        self.attributes_values = self.rule.get('alerta_attributes_values', [])
        self.value = self.rule.get('alerta_value', '')

    def alert(self, matches):
        # Override the resource if requested
        if self.use_qk_as_resource and 'query_key' in self.rule and lookup_es_key(matches[0], self.rule['query_key']):
            self.resource = lookup_es_key(matches[0], self.rule['query_key'])

        headers = {'content-type': 'application/json'}
        if self.api_key is not None:
            headers['Authorization'] = 'Key %s' % (self.rule['alerta_api_key'])
        alerta_payload = self.get_json_payload(matches[0])

        try:
            response = requests.post(self.url, data=alerta_payload, headers=headers, verify=self.verify_ssl)
            response.raise_for_status()
        except RequestException as e:
            raise EAException("Error posting to Alerta: %s" % e)
        elastalert_logger.info("Alert sent to Alerta")

    def create_default_title(self, matches):
        title = '%s' % (self.rule['name'])
        # If the rule has a query_key, add that value
        if 'query_key' in self.rule:
            qk = matches[0].get(self.rule['query_key'])
            if qk:
                title += '.%s' % (qk)
        return title

    def get_info(self):
        return {'type': 'alerta',
                'alerta_url': self.url}

    def get_json_payload(self, match):
        """
            Builds the API Create Alert body, as in
            http://alerta.readthedocs.io/en/latest/api/reference.html#create-an-alert

            For the values that could have references to fields on the match, resolve those references.

        """

        # Using default text and event title if not defined in rule
        alerta_text = self.rule['type'].get_match_str([match]) if self.text == '' else resolve_string(self.text, match, self.missing_text)
        alerta_event = self.create_default_title([match]) if self.event == '' else resolve_string(self.event, match, self.missing_text)

        match_timestamp = lookup_es_key(match, self.rule.get('timestamp_field', '@timestamp'))
        if match_timestamp is None:
            match_timestamp = datetime.datetime.now().strftime("%Y-%m-%dT%H:%M:%S.%fZ")
        if self.use_match_timestamp:
            createTime = ts_to_dt(match_timestamp).strftime("%Y-%m-%dT%H:%M:%S.%fZ")
        else:
            createTime = datetime.datetime.now().strftime("%Y-%m-%dT%H:%M:%S.%fZ")

        alerta_payload_dict = {
            'resource': resolve_string(self.resource, match, self.missing_text),
            'severity': resolve_string(self.severity, match),
            'timeout': self.timeout,
            'createTime': createTime,
            'type': self.type,
            'environment': resolve_string(self.environment, match, self.missing_text),
            'origin': resolve_string(self.origin, match, self.missing_text),
            'group': resolve_string(self.group, match, self.missing_text),
            'event': alerta_event,
            'text': alerta_text,
            'value': resolve_string(self.value, match, self.missing_text),
            'service': [resolve_string(a_service, match, self.missing_text) for a_service in self.service],
            'tags': [resolve_string(a_tag, match, self.missing_text) for a_tag in self.tags],
            'correlate': [resolve_string(an_event, match, self.missing_text) for an_event in self.correlate],
            'attributes': dict(list(zip(self.attributes_keys,
                                        [resolve_string(a_value, match, self.missing_text) for a_value in self.attributes_values]))),
            'rawData': self.create_alert_body([match]),
        }

        try:
            payload = json.dumps(alerta_payload_dict, cls=DateTimeEncoder)
        except Exception as e:
            raise Exception("Error building Alerta request: %s" % e)
        return payload


class HTTPPostAlerter(Alerter):
    """ Requested elasticsearch indices are sent by HTTP POST. Encoded with JSON. """

    def __init__(self, rule):
        super(HTTPPostAlerter, self).__init__(rule)
        post_url = self.rule.get('http_post_url')
        if isinstance(post_url, str):
            post_url = [post_url]
        self.post_url = post_url
        self.post_proxy = self.rule.get('http_post_proxy')
        self.post_payload = self.rule.get('http_post_payload', {})
        self.post_static_payload = self.rule.get('http_post_static_payload', {})
        self.post_all_values = self.rule.get('http_post_all_values', not self.post_payload)
        self.post_http_headers = self.rule.get('http_post_headers', {})
        self.post_ca_certs = self.rule.get('http_post_ca_certs')
        self.post_ignore_ssl_errors = self.rule.get('http_post_ignore_ssl_errors', False)
        self.timeout = self.rule.get('http_post_timeout', 10)

    def alert(self, matches):
        """ Each match will trigger a POST to the specified endpoint(s). """
        for match in matches:
            payload = match if self.post_all_values else {}
            payload.update(self.post_static_payload)
            for post_key, es_key in list(self.post_payload.items()):
                payload[post_key] = lookup_es_key(match, es_key)
            headers = {
                "Content-Type": "application/json",
                "Accept": "application/json;charset=utf-8"
            }
            if self.post_ca_certs:
                verify = self.post_ca_certs
            else:
                verify = not self.post_ignore_ssl_errors

            headers.update(self.post_http_headers)
            proxies = {'https': self.post_proxy} if self.post_proxy else None
            for url in self.post_url:
                try:
                    response = requests.post(url, data=json.dumps(payload, cls=DateTimeEncoder),
                                             headers=headers, proxies=proxies, timeout=self.timeout,
                                             verify=verify)
                    response.raise_for_status()
                except RequestException as e:
                    raise EAException("Error posting HTTP Post alert: %s" % e)
            elastalert_logger.info("HTTP Post alert sent.")

    def get_info(self):
        return {'type': 'http_post',
                'http_post_webhook_url': self.post_url}


class LineNotifyAlerter(Alerter):
    """ Created a Line Notify for each alert """
    required_option = frozenset(["linenotify_access_token"])

    def __init__(self, rule):
        super(LineNotifyAlerter, self).__init__(rule)
        self.linenotify_access_token = self.rule["linenotify_access_token"]

    def alert(self, matches):
        body = self.create_alert_body(matches)
        # post to Line Notify
        headers = {
            "Content-Type": "application/x-www-form-urlencoded",
            "Authorization": "Bearer {}".format(self.linenotify_access_token)
        }
        payload = {
            "message": body
        }
        try:
            response = requests.post("https://notify-api.line.me/api/notify", data=payload, headers=headers)
            response.raise_for_status()
        except RequestException as e:
            raise EAException("Error posting to Line Notify: %s" % e)
        elastalert_logger.info("Alert sent to Line Notify")

    def get_info(self):
        return {"type": "linenotify", "linenotify_access_token": self.linenotify_access_token}


class HiveAlerter(Alerter):
    """
    Use matched data to create alerts containing observables in an instance of TheHive
    """

    required_options = set(['hive_connection', 'hive_alert_config'])

    def alert(self, matches):

        connection_details = self.rule['hive_connection']

        for match in matches:
            context = {'rule': self.rule, 'match': match}

            artifacts = []
            for mapping in self.rule.get('hive_observable_data_mapping', []):
                for observable_type, match_data_key in mapping.items():
                    try:
                        match_data_keys = re.findall(r'\{match\[([^\]]*)\]', match_data_key)
                        rule_data_keys = re.findall(r'\{rule\[([^\]]*)\]', match_data_key)
                        data_keys = match_data_keys + rule_data_keys
                        context_keys = list(context['match'].keys()) + list(context['rule'].keys())
                        if all([True if k in context_keys else False for k in data_keys]):
                            artifact = {'tlp': 2, 'tags': [], 'message': None, 'dataType': observable_type,
                                        'data': match_data_key.format(**context)}
                            artifacts.append(artifact)
                    except KeyError:
                        raise KeyError('\nformat string\n{}\nmatch data\n{}'.format(match_data_key, context))

            alert_config = {
                'artifacts': artifacts,
                'caseTemplate': None,
                'customFields': {},
                'date': int(time.time()) * 1000,
                'description': self.create_alert_body(matches),
                'sourceRef': str(uuid.uuid4())[0:6],
                'title': '{rule[index]}_{rule[name]}'.format(**context),
            }
            alert_config.update(self.rule.get('hive_alert_config', {}))
            custom_fields = {}
            for alert_config_field, alert_config_value in alert_config.items():
                if alert_config_field == 'customFields':
                    n = 0
                    for cf_key, cf_value in alert_config_value.items():
                        cf = {'order': n, cf_value['type']: cf_value['value'].format(**context)}
                        n += 1
                        custom_fields[cf_key] = cf
                elif isinstance(alert_config_value, str):
                    alert_value = alert_config_value.format(**context)
                    if alert_config_field in ['severity', 'tlp']:
                        alert_value = int(alert_value)
                    alert_config[alert_config_field] = alert_value
                elif isinstance(alert_config_value, (list, tuple)):
                    formatted_list = []
                    for element in alert_config_value:
                        try:
                            formatted_list.append(element.format(**context))
                        except (AttributeError, KeyError, IndexError):
                            formatted_list.append(element)
                    alert_config[alert_config_field] = formatted_list
            if custom_fields:
                alert_config['customFields'] = custom_fields

            alert_body = json.dumps(alert_config, indent=4, sort_keys=True)
            req = '{}:{}/api/alert'.format(connection_details['hive_host'], connection_details['hive_port'])
            headers = {'Content-Type': 'application/json', 'Authorization': 'Bearer {}'.format(connection_details.get('hive_apikey', ''))}
            proxies = connection_details.get('hive_proxies', {'http': '', 'https': ''})
            verify = connection_details.get('hive_verify', False)
            response = requests.post(req, headers=headers, data=alert_body, proxies=proxies, verify=verify)

            if response.status_code != 201:
                raise Exception('alert not successfully created in TheHive\n{}'.format(response.text))

    def get_info(self):

        return {
            'type': 'hivealerter',
            'hive_host': self.rule.get('hive_connection', {}).get('hive_host', '')
        }

<<<<<<< HEAD
class DatadogAlerter(Alerter):
    ''' Creates a Datadog Event for each alert '''
    required_options = frozenset(['datadog_api_key', 'datadog_app_key'])

    def __init__(self, rule):
        super(DatadogAlerter, self).__init__(rule)
        self.dd_api_key = self.rule.get('datadog_api_key', None)
        self.dd_app_key = self.rule.get('datadog_app_key', None)

    def alert(self, matches):
        url = 'https://api.datadoghq.com/api/v1/events'
        headers = {
            'Content-Type': 'application/json',
            'DD-API-KEY': self.dd_api_key,
            'DD-APPLICATION-KEY': self.dd_app_key
        }
        payload = {
            'title': self.create_title(matches),
            'text': self.create_alert_body(matches)
        }
        try:
            response = requests.post(url, data=json.dumps(payload, cls=DateTimeEncoder), headers=headers)
            response.raise_for_status()
        except RequestException as e:
            raise EAException('Error posting event to Datadog: %s' % e)
    elastalert_logger.info('Alert sent to Datadog')

    def get_info(self):
        return {'type': 'datadog'}
=======

class DiscordAlerter(Alerter):

    required_options = frozenset(['discord_webhook_url'])

    def __init__(self, rule):
        super(DiscordAlerter, self).__init__(rule)
        self.discord_webhook_url = self.rule['discord_webhook_url']
        self.discord_emoji_title = self.rule.get('discord_emoji_title', ':warning:')
        self.discord_proxy = self.rule.get('discord_proxy', None)
        self.discord_proxy_login = self.rule.get('discord_proxy_login', None)
        self.discord_proxy_password = self.rule.get('discord_proxy_password', None)
        self.discord_embed_color = self.rule.get('discord_embed_color', 0xffffff)
        self.discord_embed_footer = self.rule.get('discord_embed_footer', None)
        self.discord_embed_icon_url = self.rule.get('discord_embed_icon_url', None)

    def alert(self, matches):
        body = ''
        title = u'%s' % (self.create_title(matches))
        for match in matches:
            body += str(BasicMatchString(self.rule, match))
            if len(matches) > 1:
                body += '\n----------------------------------------\n'
        if len(body) > 2047:
            body = body[0:1950] + '\n *message was cropped according to discord embed description limits!* '

        body += '```'

        proxies = {'https': self.discord_proxy} if self.discord_proxy else None
        auth = HTTPProxyAuth(self.discord_proxy_login, self.discord_proxy_password) if self.discord_proxy_login else None
        headers = {"Content-Type": "application/json"}

        data = {}
        data["content"] = "%s %s %s" % (self.discord_emoji_title, title, self.discord_emoji_title)
        data["embeds"] = []
        embed = {}
        embed["description"] = "%s" % (body)
        embed["color"] = (self.discord_embed_color)

        if self.discord_embed_footer:
            embed["footer"] = {}
            embed["footer"]["text"] = (self.discord_embed_footer) if self.discord_embed_footer else None
            embed["footer"]["icon_url"] = (self.discord_embed_icon_url) if self.discord_embed_icon_url else None
        else:
            None

        data["embeds"].append(embed)

        try:
            response = requests.post(self.discord_webhook_url, data=json.dumps(data), headers=headers, proxies=proxies, auth=auth)
            warnings.resetwarnings()
            response.raise_for_status()
        except RequestException as e:
            raise EAException("Error posting to Discord: %s. Details: %s" % (e, "" if e.response is None else e.response.text))

        elastalert_logger.info(
                "Alert sent to the webhook %s" % self.discord_webhook_url)

    def get_info(self):
        return {'type': 'discord',
                'discord_webhook_url': self.discord_webhook_url}


class DingTalkAlerter(Alerter):
    """ Creates a DingTalk room message for each alert """
    required_options = frozenset(['dingtalk_access_token', 'dingtalk_msgtype'])

    def __init__(self, rule):
        super(DingTalkAlerter, self).__init__(rule)
        self.dingtalk_access_token = self.rule.get('dingtalk_access_token')
        self.dingtalk_webhook_url = 'https://oapi.dingtalk.com/robot/send?access_token=%s' % (self.dingtalk_access_token)
        self.dingtalk_msgtype = self.rule.get('dingtalk_msgtype')
        self.dingtalk_single_title = self.rule.get('dingtalk_single_title', 'elastalert')
        self.dingtalk_single_url = self.rule.get('dingtalk_single_url', '')
        self.dingtalk_btn_orientation = self.rule.get('dingtalk_btn_orientation', '')
        self.dingtalk_btns = self.rule.get('dingtalk_btns', [])
        self.dingtalk_proxy = self.rule.get('dingtalk_proxy', None)
        self.dingtalk_proxy_login = self.rule.get('dingtalk_proxy_login', None)
        self.dingtalk_proxy_password = self.rule.get('dingtalk_proxy_pass', None)

    def format_body(self, body):
        return body.encode('utf8')

    def alert(self, matches):
        title = self.create_title(matches)
        body = self.create_alert_body(matches)

        proxies = {'https': self.dingtalk_proxy} if self.dingtalk_proxy else None
        auth = HTTPProxyAuth(self.dingtalk_proxy_login, self.dingtalk_proxy_password) if self.dingtalk_proxy_login else None
        headers = {
            'Content-Type': 'application/json',
            'Accept': 'application/json;charset=utf-8'
        }

        if self.dingtalk_msgtype == 'text':
            # text
            payload = {
                'msgtype': self.dingtalk_msgtype,
                'text': {
                    'content': body
                }
            }
        elif self.dingtalk_msgtype == 'markdown':
            # markdown
            payload = {
                'msgtype': self.dingtalk_msgtype,
                'markdown': {
                    'title': title,
                    'text': body
                }
            }
        elif self.dingtalk_msgtype == 'single_action_card':
            # singleActionCard
            payload = {
                'msgtype': 'actionCard',
                'actionCard': {
                    'title': title,
                    'text': body,
                    'singleTitle': self.dingtalk_single_title,
                    'singleURL': self.dingtalk_single_url
                }
            }
        elif self.dingtalk_msgtype == 'action_card':
            # actionCard
            payload = {
                'msgtype': 'actionCard',
                'actionCard': {
                    'title': title,
                    'text': body
                }
            }
            if self.dingtalk_btn_orientation != '':
                payload['actionCard']['btnOrientation'] = self.dingtalk_btn_orientation
            if self.dingtalk_btns:
                payload['actionCard']['btns'] = self.dingtalk_btns

        try:
            response = requests.post(self.dingtalk_webhook_url, data=json.dumps(payload,
                                     cls=DateTimeEncoder), headers=headers, proxies=proxies, auth=auth)
            warnings.resetwarnings()
            response.raise_for_status()
        except RequestException as e:
            raise EAException("Error posting to dingtalk: %s" % e)

        elastalert_logger.info("Trigger sent to dingtalk")

    def get_info(self):
        return {
            "type": "dingtalk",
            "dingtalk_webhook_url": self.dingtalk_webhook_url
        }


class ChatworkAlerter(Alerter):
    """ Creates a Chatwork room message for each alert """
    required_options = frozenset(['chatwork_apikey', 'chatwork_room_id'])

    def __init__(self, rule):
        super(ChatworkAlerter, self).__init__(rule)
        self.chatwork_apikey = self.rule.get('chatwork_apikey')
        self.chatwork_room_id = self.rule.get('chatwork_room_id')
        self.url = 'https://api.chatwork.com/v2/rooms/%s/messages' % (self.chatwork_room_id)
        self.chatwork_proxy = self.rule.get('chatwork_proxy', None)
        self.chatwork_proxy_login = self.rule.get('chatwork_proxy_login', None)
        self.chatwork_proxy_pass = self.rule.get('chatwork_proxy_pass', None)

    def alert(self, matches):
        body = self.create_alert_body(matches)

        headers = {'X-ChatWorkToken': self.chatwork_apikey}
        # set https proxy, if it was provided
        proxies = {'https': self.chatwork_proxy} if self.chatwork_proxy else None
        auth = HTTPProxyAuth(self.chatwork_proxy_login, self.chatwork_proxy_pass) if self.chatwork_proxy_login else None
        params = {'body': body}

        try:
            response = requests.post(self.url, params=params, headers=headers, proxies=proxies, auth=auth)
            warnings.resetwarnings()
            response.raise_for_status()
        except RequestException as e:
            raise EAException("Error posting to Chattwork: %s. Details: %s" % (e, "" if e.response is None else e.response.text))

        elastalert_logger.info(
            "Alert sent to Chatwork room %s" % self.chatwork_room_id)

    def get_info(self):
        return {
            "type": "chatwork",
            "chatwork_room_id": self.chatwork_room_id
        }
>>>>>>> 7b99e217
<|MERGE_RESOLUTION|>--- conflicted
+++ resolved
@@ -2041,37 +2041,6 @@
             'hive_host': self.rule.get('hive_connection', {}).get('hive_host', '')
         }
 
-<<<<<<< HEAD
-class DatadogAlerter(Alerter):
-    ''' Creates a Datadog Event for each alert '''
-    required_options = frozenset(['datadog_api_key', 'datadog_app_key'])
-
-    def __init__(self, rule):
-        super(DatadogAlerter, self).__init__(rule)
-        self.dd_api_key = self.rule.get('datadog_api_key', None)
-        self.dd_app_key = self.rule.get('datadog_app_key', None)
-
-    def alert(self, matches):
-        url = 'https://api.datadoghq.com/api/v1/events'
-        headers = {
-            'Content-Type': 'application/json',
-            'DD-API-KEY': self.dd_api_key,
-            'DD-APPLICATION-KEY': self.dd_app_key
-        }
-        payload = {
-            'title': self.create_title(matches),
-            'text': self.create_alert_body(matches)
-        }
-        try:
-            response = requests.post(url, data=json.dumps(payload, cls=DateTimeEncoder), headers=headers)
-            response.raise_for_status()
-        except RequestException as e:
-            raise EAException('Error posting event to Datadog: %s' % e)
-    elastalert_logger.info('Alert sent to Datadog')
-
-    def get_info(self):
-        return {'type': 'datadog'}
-=======
 
 class DiscordAlerter(Alerter):
 
@@ -2262,4 +2231,33 @@
             "type": "chatwork",
             "chatwork_room_id": self.chatwork_room_id
         }
->>>>>>> 7b99e217
+
+class DatadogAlerter(Alerter):
+    ''' Creates a Datadog Event for each alert '''
+    required_options = frozenset(['datadog_api_key', 'datadog_app_key'])
+
+    def __init__(self, rule):
+        super(DatadogAlerter, self).__init__(rule)
+        self.dd_api_key = self.rule.get('datadog_api_key', None)
+        self.dd_app_key = self.rule.get('datadog_app_key', None)
+
+    def alert(self, matches):
+        url = 'https://api.datadoghq.com/api/v1/events'
+        headers = {
+            'Content-Type': 'application/json',
+            'DD-API-KEY': self.dd_api_key,
+            'DD-APPLICATION-KEY': self.dd_app_key
+        }
+        payload = {
+            'title': self.create_title(matches),
+            'text': self.create_alert_body(matches)
+        }
+        try:
+            response = requests.post(url, data=json.dumps(payload, cls=DateTimeEncoder), headers=headers)
+            response.raise_for_status()
+        except RequestException as e:
+            raise EAException('Error posting event to Datadog: %s' % e)
+    elastalert_logger.info('Alert sent to Datadog')
+
+    def get_info(self):
+        return {'type': 'datadog'}