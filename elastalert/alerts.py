--- conflicted
+++ resolved
@@ -4,7 +4,8 @@
 import logging
 import subprocess
 from email.mime.text import MIMEText
-from smtplib import SMTP, SMTP_SSL
+from smtplib import SMTP
+from smtplib import SMTP_SSL
 from smtplib import SMTPAuthenticationError
 from smtplib import SMTPException
 from socket import error
@@ -215,20 +216,19 @@
             to_addr = to_addr + self.rule['bcc']
 
         try:
-<<<<<<< HEAD
-            if self.smtp_port:
-                self.smtp = SMTP(self.smtp_host, self.smtp_port)
+            if self.smtp_ssl:
+                if self.smtp_port:
+                    self.smtp = SMTP_SSL(self.smtp_host, self.smtp_port)
+                else:
+                    self.smtp = SMTP_SSL(self.smtp_host)
             else:
-                self.smtp = SMTP(self.smtp_host)
-            self.smtp.ehlo()
-            if self.smtp.has_extn('STARTTLS'):
-                self.smtp.starttls()
-=======
-            if self.smtp_ssl:
-                self.smtp = SMTP_SSL(self.smtp_host)
-            else:
-                self.smtp = SMTP(self.smtp_host)
->>>>>>> 9b708372
+                if self.smtp_port:
+                    self.smtp = SMTP(self.smtp_host, self.smtp_port)
+                else:
+                    self.smtp = SMTP(self.smtp_host)
+                self.smtp.ehlo()
+                if self.smtp.has_extn('STARTTLS'):
+                    self.smtp.starttls()
             if 'smtp_auth_file' in self.rule:
                 self.smtp.login(self.user, self.password)
         except (SMTPException, error) as e:
