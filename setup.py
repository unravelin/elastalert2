# -*- coding: utf-8 -*-
import os

from setuptools import find_packages
from setuptools import setup


base_dir = os.path.dirname(__file__)
setup(
    name='elastalert',
    version='0.2.1',
    description='Runs custom filters on Elasticsearch and alerts on matches',
    author='Quentin Long',
    author_email='qlo@yelp.com',
    setup_requires='setuptools',
    license='Copyright 2014 Yelp',
    classifiers=[
        'Programming Language :: Python :: 3.6',
        'License :: OSI Approved :: Apache Software License',
        'Operating System :: OS Independent',
    ],
    entry_points={
        'console_scripts': ['elastalert-create-index=elastalert.create_index:main',
                            'elastalert-test-rule=elastalert.test_rule:main',
                            'elastalert-rule-from-kibana=elastalert.rule_from_kibana:main',
                            'elastalert=elastalert.elastalert:main']},
    packages=find_packages(),
    package_data={'elastalert': ['schema.yaml', 'es_mappings/**/*.json']},
    install_requires=[
        'apscheduler>=3.3.0',
        'aws-requests-auth>=0.3.0',
        'blist>=1.3.6',
        'boto3>=1.4.4',
        'configparser>=3.5.0',
        'croniter>=0.3.16',
        'elasticsearch>=7.0.0',
        'envparse>=0.2.0',
        'exotel>=0.1.3',
<<<<<<< HEAD
        'jira>=2.0.0',
        'jsonschema>=2.6.0,<3.0.0',
=======
        'jira>=1.0.10,<1.0.15',
        'jsonschema>=3.0.2',
>>>>>>> 2791119d
        'mock>=2.0.0',
        'prison>=0.1.2',
        'PyStaticConfiguration>=0.10.3',
        'python-dateutil>=2.6.0,<2.7.0',
        'PyYAML>=3.12',
        'requests>=2.10.0',
        'stomp.py>=4.1.17',
        'texttable>=0.8.8',
        'twilio>=6.0.0,<6.1',
        'thehive4py>=1.4.4',
        'python-magic>=0.4.15',
        'cffi>=1.11.5'
    ]
)<|MERGE_RESOLUTION|>--- conflicted
+++ resolved
@@ -36,13 +36,8 @@
         'elasticsearch>=7.0.0',
         'envparse>=0.2.0',
         'exotel>=0.1.3',
-<<<<<<< HEAD
         'jira>=2.0.0',
-        'jsonschema>=2.6.0,<3.0.0',
-=======
-        'jira>=1.0.10,<1.0.15',
         'jsonschema>=3.0.2',
->>>>>>> 2791119d
         'mock>=2.0.0',
         'prison>=0.1.2',
         'PyStaticConfiguration>=0.10.3',
