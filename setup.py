--- conflicted
+++ resolved
@@ -54,15 +54,9 @@
         'twilio==6.57.0',
         'cffi>=1.15.0',
         'statsd-tags==3.2.1.post1',
-<<<<<<< HEAD
-        'tencentcloud-sdk-python>=3.0.484',
-        'jsonpointer>=2.1',
+        'tencentcloud-sdk-python>=3.0.577',
+        'jsonpointer>=2.2',
         'tzlocal==2.1',
         'slack-sdk>=3.13'
-=======
-        'tencentcloud-sdk-python>=3.0.577',
-        'jsonpointer>=2.2',
-        'tzlocal==2.1'
->>>>>>> aa58e386
     ]
 )