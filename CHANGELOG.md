# Template

## Breaking changes
- None

## New features
- TBD - [#000](https://github.com/jertel/elastalert2/pull/000) - @some_elastic_contributor_tbd

## Other changes
- None


# 2.x.x

## Breaking changes
- [VictorOps] Changed `state_message` and `entity_display_name` values to be taken from an alert rule. - [#329](https://github.com/jertel/elastalert2/pull/329) - @ChristophShyper
  - Potentially a breaking change if the alert subject changes due to the new default behavior.

## New features
- None

## Other changes
- [Tests] Add test code. Changed ubuntu version of Dockerfile-test from latest to 21.10. - [#354](https://github.com/jertel/elastalert2/pull/354) - @nsano-rururu
- Remove Python 2.x compatibility code - [#354](https://github.com/jertel/elastalert2/pull/354) - @nsano-rururu
<<<<<<< HEAD
- Add settings to schema.yaml(Chatwork proxy, Dingtalk proxy) - [#361](https://github.com/jertel/elastalert2/pull/361) - @nsano-rururu
=======
- [Docs] Added Chatwork proxy settings to documentation - [#360](https://github.com/jertel/elastalert2/pull/360) - @nsano-rururu
>>>>>>> 403bbea1

# 2.1.2
## Breaking changes
- None

## New features
- [Rocket.Chat] Add support for generating Kibana Discover URLs to Rocket.Chat alerter - [#260](https://github.com/jertel/elastalert2/pull/260) - @nsano-rururu
- [Jinja] Provide rule key/values as possible Jinja data inputs - [#281](https://github.com/jertel/elastalert2/pull/281) - @mrfroggg
- [Kubernetes] Add securityContext and podSecurityContext to Helm chart - [#289](https://github.com/jertel/elastalert2/pull/289) - @lepouletsuisse
- [Rocket.Chat] Add options: rocket_chat_ca_certs, rocket_chat_ignore_ssl_errors, rocket_chat_timeout - [#302](https://github.com/jertel/elastalert2/pull/302) - @nsano-rururu
- [Jinja] Favor match keys over colliding rule keys when resolving Jinja vars; also add alert_text_jinja unit test - [#311](https://github.com/jertel/elastalert2/pull/311) - @mrfroggg
- [Opsgenie] Added possibility to specify source and entity attrs - [#315](https://github.com/jertel/elastalert2/pull/315) - @konstantin-kornienko
- [ServiceNow] Add support for `servicenow_impact` and `servicenow_urgency` parameters for ServiceNow alerter - [#316](https://github.com/jertel/elastalert2/pull/316) - @randolph-esnet
- [Jinja] Add Jinja support to alert_subject - [#318](https://github.com/jertel/elastalert2/pull/318) - @mrfroggg
@lepouletsuisse
- Metrics will now include time_taken, representing the execution duration of the rule - [#324](https://github.com/jertel/elastalert2/pull/324) - @JeffAshton

## Other changes
- [Prometheus] Continue fix for prometheus wrapper writeback function signature - [#256](https://github.com/jertel/elastalert2/pull/256) - @greut
- [Stomp] Improve exception handling in alerter - [#261](https://github.com/jertel/elastalert2/pull/261) - @nsano-rururu
- [AWS] Improve exception handling in Amazon SES and SNS alerters - [#264](https://github.com/jertel/elastalert2/pull/264) - @nsano-rururu
- [Docs] Clarify documentation for starting ElastAlert 2 - [#265](https://github.com/jertel/elastalert2/pull/265) - @ferozsalam
- Add exception handling for unsupported operand type - [#266](https://github.com/jertel/elastalert2/pull/266) - @nsano-rururu
- [Docs] Improve documentation for Python build requirements - [#267](https://github.com/jertel/elastalert2/pull/267) - @nsano-rururu
- [DataDog] Correct alerter logging - [#268](https://github.com/jertel/elastalert2/pull/268) - @nsano-rururu
- [Docs] Correct parameter code documentation for main ElastAlert runner - [#269](https://github.com/jertel/elastalert2/pull/269) - @ferozsalam
- [Command] alerter will now fail during init instead of during alert if given invalid command setting - [#270](https://github.com/jertel/elastalert2/pull/270) - @nsano-rururu
- [Docs] Consolidate all examples into a new examples/ sub folder - [#271](https://github.com/jertel/elastalert2/pull/271) - @ferozsalam
- [TheHive] Add example rule with Kibana Discover URL and query values in alert text - [#276](https://github.com/jertel/elastalert2/pull/276) - @markus-nclose
- Upgrade pytest-xdist from 2.2.1 to 2.3.0; clarify HTTPS support in docs; Add additional logging - [#283](https://github.com/jertel/elastalert2/pull/283) - @nsano-rururu
- [Tests] Add more alerter test coverage - [#284](https://github.com/jertel/elastalert2/pull/284) - @nsano-rururu
- [Tests] Improve structure and placement of test-related files in project tree - [#287](https://github.com/jertel/elastalert2/pull/287) - @ferozsalam
- Only attempt to adjust timezone if timezone is set to a non-empty string - [#288](https://github.com/jertel/elastalert2/pull/288) - @ferozsalam
- [Kubernetes] Deprecated `podSecurityPolicy` feature in Helm Chart as [it's deprecated in Kubernetes 1.21](https://kubernetes.io/blog/2021/04/06/podsecuritypolicy-deprecation-past-present-and-future/) - [#289](https://github.com/jertel/elastalert2/pull/289) - @lepouletsuisse
- [Slack] Fix slack_channel_override schema - [#291](https://github.com/jertel/elastalert2/pull/291) - @JeffAshton
- [Rocket.Chat] Fix rocket_chat_channel_override schema - [#293](https://github.com/jertel/elastalert2/pull/293) - @nsano-rururu
- [Tests] Increase code coverage - [#294](https://github.com/jertel/elastalert2/pull/294) - @nsano-rururu
- [Docs] Added Kibana Discover sample - [#295](https://github.com/jertel/elastalert2/pull/295) - @nsano-rururu
- [AWS] Remove deprecated boto_profile setting - [#299](https://github.com/jertel/elastalert2/pull/299) - @nsano-rururu
- [Slack] Correct slack_alert_fields schema definition - [#300](https://github.com/jertel/elastalert2/pull/300) - @nsano-rururu
- [Tests] Correct code coverage to eliminate warnings - [#301](https://github.com/jertel/elastalert2/pull/301) - @nsano-rururu
- Eliminate unnecessary calls to Elasticsearch - [#303](https://github.com/jertel/elastalert2/pull/303) - @JeffAshton
- [Zabbix] Fix timezone parsing - [#304](https://github.com/jertel/elastalert2/pull/304) - @JeffAshton
- Improve logging of scheduler - [#305](https://github.com/jertel/elastalert2/pull/305) - @JeffAshton
- [Jinja] Update Jinja from 2.11.3 to 3.0.1; Improve handling of colliding variables - [#311](https://github.com/jertel/elastalert2/pull/311) - @mrfroggg
- [TheHive] Force observable artifacts to be strings - [#313](https://github.com/jertel/elastalert2/pull/313) - @pandvan
- Upgrade pylint from <2.9 to <2.10 - [#314](https://github.com/jertel/elastalert2/pull/314) - @nsano-rururu
- [ChatWork] Enforce character limit - [#319](https://github.com/jertel/elastalert2/pull/319) - @nsano-rururu
- [LineNotify] Enforce character limit - [#320](https://github.com/jertel/elastalert2/pull/320) - @nsano-rururu
- [Discord] Remove trailing backticks from alert body - [#321](https://github.com/jertel/elastalert2/pull/321) - @nsano-rururu
- Redirecting warnings to logging module - [#325](https://github.com/jertel/elastalert2/pull/325) - @JeffAshton

# 2.1.1

## Breaking changes
- None

## New features
- Add support for RocketChat - [#182](https://github.com/jertel/elastalert2/pull/182) - @nsano-rururu
- Expose rule scheduler properties as configurable settings - [#192](https://github.com/jertel/elastalert2/pull/192) - @jertel
- Exclude empty observables from TheHive requests - [#193](https://github.com/jertel/elastalert2/pull/193) - @LaZyDK
- Ensure TheHive tags are converted to strings before submitting TheHive request - [#206](https://github.com/jertel/elastalert2/pull/206) - @LaZyDK
- Add support for Elasticsearch API key authentication - [#208](https://github.com/jertel/elastalert2/pull/208) - @vbisserie
- Add support for Elasticsearch 7.13 for building Kibana Discover URLs - [#212](https://github.com/jertel/elastalert2/pull/212) - @nsano-rururu
- Follow symbolic links when traversing rules folder for rule files - [#214](https://github.com/jertel/elastalert2/pull/214) - @vbisserie
- Support optional suppression of SSL log warnings when http-posting alerts - [#222](https://github.com/jertel/elastalert2/pull/222) - @nsano-rururu
- Add support for inclusion of Kibana Discover URLs in MatterMost messages - [#239](https://github.com/jertel/elastalert2/pull/239) - @nsano-rururu
- Add support for inclusion of alert Title in MatterMost messages - [#246](https://github.com/jertel/elastalert2/pull/246) - @nsano-rururu

## Other changes
- Speed up unit tests by adding default parallelism - [#164](https://github.com/jertel/elastalert2/pull/164) - @ferozsalam
- Remove unused writeback_alias and fix --patience argument - [#167](https://github.com/jertel/elastalert2/pull/167) - @mrfroggg
- Fix Bearer token auth in initialisation script - [#169](https://github.com/jertel/elastalert2/pull/169) - @ferozsalam
- Finish refactoring alerters and tests into individual files - [#175, et al](https://github.com/jertel/elastalert2/pull/175) - @ferozsalam
- Improve HTTP POST alert documentation - [#178](https://github.com/jertel/elastalert2/pull/178) - @nsano-rururu
- Upgrade Sphinx from 3.5.4 to 4.0.2 - [#179](https://github.com/jertel/elastalert2/pull/179) - @nsano-rururu
- Fix Sphinx dependency version - [#181](https://github.com/jertel/elastalert2/pull/181) - @ferozsalam
- Switch to absolute imports - [#198](https://github.com/jertel/elastalert2/pull/198) - @ferozsalam
- Encode JSON output before writing test data - [#215](https://github.com/jertel/elastalert2/pull/215) - @vbisserie
- Update pytest from 6.0.0 to 6.2.4 - [#223](https://github.com/jertel/elastalert2/pull/223/files) - @nsano-rururu
- Ensure ChatWork alerter fails to initialize if missing required args - [#224](https://github.com/jertel/elastalert2/pull/224) - @nsano-rururu
- Ensure DataDog alerter fails to initialize if missing required args - [#225](https://github.com/jertel/elastalert2/pull/225) - @nsano-rururu
- Ensure DingTalk alerter fails to initialize if missing required args - [#226](https://github.com/jertel/elastalert2/pull/226) - @nsano-rururu
- Ensure Zabbix alerter fails to initialize if missing required args - [#227](https://github.com/jertel/elastalert2/pull/227) - @nsano-rururu
- MS Teams alerter no longer requires ms_teams_alert_summary arg - [#228](https://github.com/jertel/elastalert2/pull/228) - @nsano-rururu
- Improve Gitter alerter by explicitly specifying arg names  - [#230](https://github.com/jertel/elastalert2/pull/230) - @nsano-rururu
- Add more alerter test code coverage - [#231](https://github.com/jertel/elastalert2/pull/231) - @nsano-rururu
- Upgrade pytest-cov from 2.12.0 to 2.12.1 - [#232](https://github.com/jertel/elastalert2/pull/232) - @nsano-rururu
- Migrate away from external test mock dependency - [#233](https://github.com/jertel/elastalert2/pull/233) - @nsano-rururu
- Improve ElastAlert 2 documentation relating to running scenarios - [#234](https://github.com/jertel/elastalert2/pull/234) - @ferozsalam
- Improve test coverage and correct dict lookup syntax for alerter init functions - [#235](https://github.com/jertel/elastalert2/pull/235) - @nsano-rururu
- Fix schema bug with MatterMost alerts - [#239](https://github.com/jertel/elastalert2/pull/239) - @nsano-rururu
- Fix prometheus wrapper writeback function signature - [#253](https://github.com/jertel/elastalert2/pull/253) - @greut

# 2.1.0

## Breaking changes
- TheHive alerter refactoring - [#142](https://github.com/jertel/elastalert2/pull/142) - @ferozsalam  
  - See the updated documentation for changes required to alert formatting
- Dockerfile refactor for performance and size improvements - [#102](https://github.com/jertel/elastalert2/pull/102) - @jgregmac
	- Dockerfile base image changed from `python/alpine` to `python/slim-buster` to take advantage of pre-build python wheels, accelerate build times, and reduce image size. If you have customized an image, based on jertel/elastalert2, you may need to make adjustments.
	- Default base path changed to `/opt/elastalert` in the Dockerfile and in Helm charts. Update your volume binds accordingly.
	- Dockerfile now runs as a non-root user "elastalert". Ensure your volumes are accessible by this non-root user.
	- System packages removed from the Dockerfile: All dev packages, cargo, libmagic. Image size reduced to 250Mb.
	- `tmp` files and dev packages removed from the final container image.

## New features
- Support for multiple rules directories and fix `..data` Kubernetes/Openshift recursive directories in FileRulesLoader [#157](https://github.com/jertel/elastalert2/pull/157) - @mrfroggg
- Support environment variable substition in yaml files - [#149](https://github.com/jertel/elastalert2/pull/149) - @archfz
- Update schema.yaml and enhance documentation for Email alerter - [#144](https://github.com/jertel/elastalert2/pull/144) - @nsano-rururu 
- Default Email alerter to use port 25, and require http_post_url for HTTP Post alerter - [#143](https://github.com/jertel/elastalert2/pull/143) - @nsano-rururu
- Support extra message features for Slack and Mattermost - [#140](https://github.com/jertel/elastalert2/pull/140) - @nsano-rururu
- Support a footer in alert text - [#133](https://github.com/jertel/elastalert2/pull/133) - @nsano-rururu
- Added support for alerting via Amazon Simple Email System (SES) - [#105](https://github.com/jertel/elastalert2/pull/105) - @nsano-rururu

## Other changes
- Begin alerter refactoring to split large source code files into smaller files - [#161](https://github.com/jertel/elastalert2/pull/161) - @ferozsalam
- Update contribution guidelines with additional instructions for local testing - [#147](https://github.com/jertel/elastalert2/pull/147), [#148](https://github.com/jertel/elastalert2/pull/148) - @ferozsalam
- Add more unit test coverage - [#108](https://github.com/jertel/elastalert2/pull/108) - @nsano-rururu
- Update documentation: describe limit_execution, correct alerters list - [#107](https://github.com/jertel/elastalert2/pull/107) - @fberrez
- Fix issue with testing alerts that contain Jinja templates - [#101](https://github.com/jertel/elastalert2/pull/101) - @jertel
- Updated all references of Elastalert to use the mixed case ElastAlert, as that is the most prevalent formatting found in the documentation.

# 2.0.4

## Breaking changes
- None

## New features
- Update python-dateutil requirement from <2.7.0,>=2.6.0 to >=2.6.0,<2.9.0 - [#96](https://github.com/jertel/elastalert2/pull/96) - @nsano-rururu
- Update pylint requirement from <2.8 to <2.9 - [#95](https://github.com/jertel/elastalert2/pull/95) - @nsano-rururu
- Pin ES library to 7.0.0 due to upcoming newer library conflicts - [#90](https://github.com/jertel/elastalert2/pull/90) - @robrankin
- Re-introduce CHANGELOG.md to project - [#88](https://github.com/jertel/elastalert2/pull/88) - @ferozsalam
- Add option for suppressing TLS warnings - [#87](https://github.com/jertel/elastalert2/pull/87) - @alvarolmedo
- Add support for Twilio Copilot - [#86](https://github.com/jertel/elastalert2/pull/86) - @cdmastercom
- Support bearer token authentication with ES - [#85](https://github.com/jertel/elastalert2/pull/85) - @StribPav
- Add support for statsd metrics - [#83](https://github.com/jertel/elastalert2/pull/83) - @eladamitpxi
- Add support for multiple imports of rules via recursive import - [#83](https://github.com/jertel/elastalert2/pull/83) - @eladamitpxi
- Specify search size of 0 to improve efficiency of searches - [#82](https://github.com/jertel/elastalert2/pull/82) - @clyfish
- Add alert handler to create Datadog events - [#81](https://github.com/jertel/elastalert2/pull/81) - @3vanlock

## Other changes

- Added missing Helm chart config.yaml template file.
- Update .gitignore with more precise rule for /config.yaml file.
- Now publishing container images to both DockerHub and to GitHub Packages for redundancy.
- Container images are now built and published via GitHub actions instead of relying on DockerHub's automated builds.
- Update PIP library description and Helm chart description to be consistent.
- Continue updates to change references from _ElastAlert_ to _ElastAlert 2_<|MERGE_RESOLUTION|>--- conflicted
+++ resolved
@@ -22,11 +22,8 @@
 ## Other changes
 - [Tests] Add test code. Changed ubuntu version of Dockerfile-test from latest to 21.10. - [#354](https://github.com/jertel/elastalert2/pull/354) - @nsano-rururu
 - Remove Python 2.x compatibility code - [#354](https://github.com/jertel/elastalert2/pull/354) - @nsano-rururu
-<<<<<<< HEAD
+- [Docs] Added Chatwork proxy settings to documentation - [#360](https://github.com/jertel/elastalert2/pull/360) - @nsano-rururu
 - Add settings to schema.yaml(Chatwork proxy, Dingtalk proxy) - [#361](https://github.com/jertel/elastalert2/pull/361) - @nsano-rururu
-=======
-- [Docs] Added Chatwork proxy settings to documentation - [#360](https://github.com/jertel/elastalert2/pull/360) - @nsano-rururu
->>>>>>> 403bbea1
 
 # 2.1.2
 ## Breaking changes
