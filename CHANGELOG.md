# Template

## Breaking changes
- None

## New features
- TBD - [#000](https://github.com/jertel/elastalert2/pull/000) - @some_elastic_contributor_tbd

## Other changes
- None

# 2.x.x

## Breaking changes
- None

## New features
- None

## Other changes
- [Docs] Add exposed metrics documentation - [#498](https://github.com/jertel/elastalert2/pull/498) - @thisisxgp
<<<<<<< HEAD
- [Tests] Fix rules_test.py - [#499](https://github.com/jertel/elastalert2/pull/499) - @nsano-rururu
=======
- Upgrade to Python 3.10 and Sphinx 4.2.0 - [#501](https://github.com/jertel/elastalert2/pull/501) - @jertel
>>>>>>> 94ef7881

# 2.2.2

## Breaking changes
- None

## New features
- Added support for markdown style formatting of aggregation tables - [#415](https://github.com/jertel/elastalert2/pull/415) - @Neuro-HSOC
- [OpsGenie] Add support for custom description - [#457](https://github.com/jertel/elastalert2/pull/457), [#460](https://github.com/jertel/elastalert2/pull/460) - @nickbabkin
- [Tencent SMS] Added support for Tencent SMS - [#470](https://github.com/jertel/elastalert2/pull/470) - @liuxingjun
- Add support for Kibana 7.15 for Kibana Discover - [#481](https://github.com/jertel/elastalert2/pull/481) - @nsano-rururu
- Begin working toward support of OpenSearch (beta) [#483](https://github.com/jertel/elastalert2/pull/483) @nbrownus

## Other changes
- [Rule Test] Fix issue related to --start/--end/--days params - [#424](https://github.com/jertel/elastalert2/pull/424), [#433](https://github.com/jertel/elastalert2/pull/433) - @thican
- Changed the wording of ElastAlert to ElastAlert 2 and Update FAQ -[#446](https://github.com/jertel/elastalert2/pull/446) - @nsano-rururu
- Add missing show_ssl_warn and silence_qk_value params to docs - [#469](https://github.com/jertel/elastalert2/pull/469) - @jertel
- [OpsGenie] Clarify documentation for URL endpoint to use in European region - [#475](https://github.com/jertel/elastalert2/pull/475) - @nsano-rururu
- [Docs] The documentation has been updated as the name of Amazon Elasticsearch Service has changed to Amazon OpenSearch Service. - [#478](https://github.com/jertel/elastalert2/pull/478) - @nsano-rururu
- [Tests] Improve test coverage of tencentsms.py - [#479](https://github.com/jertel/elastalert2/pull/479) - @liuxingjun
- [Docs] Tidy Exotel documentation - [#488](https://github.com/jertel/elastalert2/pull/488) - @ferozsalam

# 2.2.1

## Breaking changes
- None

## New features
- None

## Other changes
- Fixed typo in default setting accidentally introduced in [#407](https://github.com/jertel/elastalert2/pull/407) - [#413](https://github.com/jertel/elastalert2/pull/413) - @perceptron01

# 2.2.0

## Breaking changes
- [VictorOps] Changed `state_message` and `entity_display_name` values to be taken from an alert rule. - [#329](https://github.com/jertel/elastalert2/pull/329) - @ChristophShyper
  - Potentially a breaking change if the alert subject changes due to the new default behavior.
- Change metric/percentage rule types to store query_key as dict, instead of string, for consistency with other rule types. [#340](https://github.com/jertel/elastalert2/issues/340) - @AntoineBlaud

## New features
- [Kubernetes] Adding Image Pull Secret to Helm Chart - [#370](https://github.com/jertel/elastalert2/pull/370) - @robrankin
- Apply percentage_format_string to match_body percentage value; will appear in new percentage_formatted key - [#387](https://github.com/jertel/elastalert2/pull/387) - @iamxeph
- Add support for Kibana 7.14 for Kibana Discover - [#392](https://github.com/jertel/elastalert2/pull/392) - @nsano-rururu
- Add metric_format_string optional configuration for Metric Aggregation to format aggregated value - [#399](https://github.com/jertel/elastalert2/pull/399) - @iamxeph
- Make percentage_format_string support format() syntax in addition to old %-formatted syntax - [#403](https://github.com/jertel/elastalert2/pull/403) - @iamxeph
- Add custom_pretty_ts_format option to provides a way to define custom format of timestamps printed by pretty_ts() function - [#407](https://github.com/jertel/elastalert2/pull/407) - @perceptron01

## Other changes
- [Tests] Improve test code coverage - [#331](https://github.com/jertel/elastalert2/pull/331) - @nsano-rururu
- [Docs] Upgrade Sphinx from 4.0.2 to 4.1.2- [#332](https://github.com/jertel/elastalert2/pull/332) [#343](https://github.com/jertel/elastalert2/pull/343) [#344](https://github.com/jertel/elastalert2/pull/344) [#369](https://github.com/jertel/elastalert2/pull/369) - @nsano-rururu
- Ensure hit count returns correct value for newer ES clusters - [#333](https://github.com/jertel/elastalert2/pull/333) - @jeffashton
- [Tests] Upgrade Tox from 3.23.1 to 3.24.1 - [#345](https://github.com/jertel/elastalert2/pull/345) [#388](https://github.com/jertel/elastalert2/pull/388)  - @nsano-rururu
- Upgrade Jinja from 2.11.3 to 3.0.1 - [#350](https://github.com/jertel/elastalert2/pull/350) - @mrfroggg
- [Tests] Add test code. Changed ubuntu version of Dockerfile-test from latest to 21.10. - [#354](https://github.com/jertel/elastalert2/pull/354) - @nsano-rururu
- Remove Python 2.x compatibility code - [#354](https://github.com/jertel/elastalert2/pull/354) - @nsano-rururu
- [Docs] Added Chatwork proxy settings to documentation - [#360](https://github.com/jertel/elastalert2/pull/360) - @nsano-rururu
- Add settings to schema.yaml(Chatwork proxy, Dingtalk proxy) - [#361](https://github.com/jertel/elastalert2/pull/361) - @nsano-rururu
- [Docs] Tidy Twilio alerter documentation - [#363](https://github.com/jertel/elastalert2/pull/363) - @ferozsalam
- [Tests] Improved test coverage for opsgenie.py 96% to 100% - [#364](https://github.com/jertel/elastalert2/pull/364) - @nsano-rururu
- [Docs] Update mentions of JIRA to Jira - [#365](https://github.com/jertel/elastalert2/pull/365) - @ferozsalam
- [Docs] Tidy Datadog alerter documentation - [#380](https://github.com/jertel/elastalert2/pull/380) - @ferozsalam

# 2.1.2
## Breaking changes
- None

## New features
- [Rocket.Chat] Add support for generating Kibana Discover URLs to Rocket.Chat alerter - [#260](https://github.com/jertel/elastalert2/pull/260) - @nsano-rururu
- [Jinja] Provide rule key/values as possible Jinja data inputs - [#281](https://github.com/jertel/elastalert2/pull/281) - @mrfroggg
- [Kubernetes] Add securityContext and podSecurityContext to Helm chart - [#289](https://github.com/jertel/elastalert2/pull/289) - @lepouletsuisse
- [Rocket.Chat] Add options: rocket_chat_ca_certs, rocket_chat_ignore_ssl_errors, rocket_chat_timeout - [#302](https://github.com/jertel/elastalert2/pull/302) - @nsano-rururu
- [Jinja] Favor match keys over colliding rule keys when resolving Jinja vars; also add alert_text_jinja unit test - [#311](https://github.com/jertel/elastalert2/pull/311) - @mrfroggg
- [Opsgenie] Added possibility to specify source and entity attrs - [#315](https://github.com/jertel/elastalert2/pull/315) - @konstantin-kornienko
- [ServiceNow] Add support for `servicenow_impact` and `servicenow_urgency` parameters for ServiceNow alerter - [#316](https://github.com/jertel/elastalert2/pull/316) - @randolph-esnet
- [Jinja] Add Jinja support to alert_subject - [#318](https://github.com/jertel/elastalert2/pull/318) - @mrfroggg
@lepouletsuisse
- Metrics will now include time_taken, representing the execution duration of the rule - [#324](https://github.com/jertel/elastalert2/pull/324) - @JeffAshton

## Other changes
- [Prometheus] Continue fix for prometheus wrapper writeback function signature - [#256](https://github.com/jertel/elastalert2/pull/256) - @greut
- [Stomp] Improve exception handling in alerter - [#261](https://github.com/jertel/elastalert2/pull/261) - @nsano-rururu
- [AWS] Improve exception handling in Amazon SES and SNS alerters - [#264](https://github.com/jertel/elastalert2/pull/264) - @nsano-rururu
- [Docs] Clarify documentation for starting ElastAlert 2 - [#265](https://github.com/jertel/elastalert2/pull/265) - @ferozsalam
- Add exception handling for unsupported operand type - [#266](https://github.com/jertel/elastalert2/pull/266) - @nsano-rururu
- [Docs] Improve documentation for Python build requirements - [#267](https://github.com/jertel/elastalert2/pull/267) - @nsano-rururu
- [DataDog] Correct alerter logging - [#268](https://github.com/jertel/elastalert2/pull/268) - @nsano-rururu
- [Docs] Correct parameter code documentation for main ElastAlert runner - [#269](https://github.com/jertel/elastalert2/pull/269) - @ferozsalam
- [Command] alerter will now fail during init instead of during alert if given invalid command setting - [#270](https://github.com/jertel/elastalert2/pull/270) - @nsano-rururu
- [Docs] Consolidate all examples into a new examples/ sub folder - [#271](https://github.com/jertel/elastalert2/pull/271) - @ferozsalam
- [TheHive] Add example rule with Kibana Discover URL and query values in alert text - [#276](https://github.com/jertel/elastalert2/pull/276) - @markus-nclose
- Upgrade pytest-xdist from 2.2.1 to 2.3.0; clarify HTTPS support in docs; Add additional logging - [#283](https://github.com/jertel/elastalert2/pull/283) - @nsano-rururu
- [Tests] Add more alerter test coverage - [#284](https://github.com/jertel/elastalert2/pull/284) - @nsano-rururu
- [Tests] Improve structure and placement of test-related files in project tree - [#287](https://github.com/jertel/elastalert2/pull/287) - @ferozsalam
- Only attempt to adjust timezone if timezone is set to a non-empty string - [#288](https://github.com/jertel/elastalert2/pull/288) - @ferozsalam
- [Kubernetes] Deprecated `podSecurityPolicy` feature in Helm Chart as [it's deprecated in Kubernetes 1.21](https://kubernetes.io/blog/2021/04/06/podsecuritypolicy-deprecation-past-present-and-future/) - [#289](https://github.com/jertel/elastalert2/pull/289) - @lepouletsuisse
- [Slack] Fix slack_channel_override schema - [#291](https://github.com/jertel/elastalert2/pull/291) - @JeffAshton
- [Rocket.Chat] Fix rocket_chat_channel_override schema - [#293](https://github.com/jertel/elastalert2/pull/293) - @nsano-rururu
- [Tests] Increase code coverage - [#294](https://github.com/jertel/elastalert2/pull/294) - @nsano-rururu
- [Docs] Added Kibana Discover sample - [#295](https://github.com/jertel/elastalert2/pull/295) - @nsano-rururu
- [AWS] Remove deprecated boto_profile setting - [#299](https://github.com/jertel/elastalert2/pull/299) - @nsano-rururu
- [Slack] Correct slack_alert_fields schema definition - [#300](https://github.com/jertel/elastalert2/pull/300) - @nsano-rururu
- [Tests] Correct code coverage to eliminate warnings - [#301](https://github.com/jertel/elastalert2/pull/301) - @nsano-rururu
- Eliminate unnecessary calls to Elasticsearch - [#303](https://github.com/jertel/elastalert2/pull/303) - @JeffAshton
- [Zabbix] Fix timezone parsing - [#304](https://github.com/jertel/elastalert2/pull/304) - @JeffAshton
- Improve logging of scheduler - [#305](https://github.com/jertel/elastalert2/pull/305) - @JeffAshton
- [Jinja] Update Jinja from 2.11.3 to 3.0.1; Improve handling of colliding variables - [#311](https://github.com/jertel/elastalert2/pull/311) - @mrfroggg
- [TheHive] Force observable artifacts to be strings - [#313](https://github.com/jertel/elastalert2/pull/313) - @pandvan
- Upgrade pylint from <2.9 to <2.10 - [#314](https://github.com/jertel/elastalert2/pull/314) - @nsano-rururu
- [ChatWork] Enforce character limit - [#319](https://github.com/jertel/elastalert2/pull/319) - @nsano-rururu
- [LineNotify] Enforce character limit - [#320](https://github.com/jertel/elastalert2/pull/320) - @nsano-rururu
- [Discord] Remove trailing backticks from alert body - [#321](https://github.com/jertel/elastalert2/pull/321) - @nsano-rururu
- Redirecting warnings to logging module - [#325](https://github.com/jertel/elastalert2/pull/325) - @JeffAshton

# 2.1.1

## Breaking changes
- None

## New features
- Add support for RocketChat - [#182](https://github.com/jertel/elastalert2/pull/182) - @nsano-rururu
- Expose rule scheduler properties as configurable settings - [#192](https://github.com/jertel/elastalert2/pull/192) - @jertel
- Exclude empty observables from TheHive requests - [#193](https://github.com/jertel/elastalert2/pull/193) - @LaZyDK
- Ensure TheHive tags are converted to strings before submitting TheHive request - [#206](https://github.com/jertel/elastalert2/pull/206) - @LaZyDK
- Add support for Elasticsearch API key authentication - [#208](https://github.com/jertel/elastalert2/pull/208) - @vbisserie
- Add support for Elasticsearch 7.13 for building Kibana Discover URLs - [#212](https://github.com/jertel/elastalert2/pull/212) - @nsano-rururu
- Follow symbolic links when traversing rules folder for rule files - [#214](https://github.com/jertel/elastalert2/pull/214) - @vbisserie
- Support optional suppression of SSL log warnings when http-posting alerts - [#222](https://github.com/jertel/elastalert2/pull/222) - @nsano-rururu
- Add support for inclusion of Kibana Discover URLs in MatterMost messages - [#239](https://github.com/jertel/elastalert2/pull/239) - @nsano-rururu
- Add support for inclusion of alert Title in MatterMost messages - [#246](https://github.com/jertel/elastalert2/pull/246) - @nsano-rururu

## Other changes
- Speed up unit tests by adding default parallelism - [#164](https://github.com/jertel/elastalert2/pull/164) - @ferozsalam
- Remove unused writeback_alias and fix --patience argument - [#167](https://github.com/jertel/elastalert2/pull/167) - @mrfroggg
- Fix Bearer token auth in initialisation script - [#169](https://github.com/jertel/elastalert2/pull/169) - @ferozsalam
- Finish refactoring alerters and tests into individual files - [#175, et al](https://github.com/jertel/elastalert2/pull/175) - @ferozsalam
- Improve HTTP POST alert documentation - [#178](https://github.com/jertel/elastalert2/pull/178) - @nsano-rururu
- Upgrade Sphinx from 3.5.4 to 4.0.2 - [#179](https://github.com/jertel/elastalert2/pull/179) - @nsano-rururu
- Fix Sphinx dependency version - [#181](https://github.com/jertel/elastalert2/pull/181) - @ferozsalam
- Switch to absolute imports - [#198](https://github.com/jertel/elastalert2/pull/198) - @ferozsalam
- Encode JSON output before writing test data - [#215](https://github.com/jertel/elastalert2/pull/215) - @vbisserie
- Update pytest from 6.0.0 to 6.2.4 - [#223](https://github.com/jertel/elastalert2/pull/223/files) - @nsano-rururu
- Ensure ChatWork alerter fails to initialize if missing required args - [#224](https://github.com/jertel/elastalert2/pull/224) - @nsano-rururu
- Ensure DataDog alerter fails to initialize if missing required args - [#225](https://github.com/jertel/elastalert2/pull/225) - @nsano-rururu
- Ensure DingTalk alerter fails to initialize if missing required args - [#226](https://github.com/jertel/elastalert2/pull/226) - @nsano-rururu
- Ensure Zabbix alerter fails to initialize if missing required args - [#227](https://github.com/jertel/elastalert2/pull/227) - @nsano-rururu
- MS Teams alerter no longer requires ms_teams_alert_summary arg - [#228](https://github.com/jertel/elastalert2/pull/228) - @nsano-rururu
- Improve Gitter alerter by explicitly specifying arg names  - [#230](https://github.com/jertel/elastalert2/pull/230) - @nsano-rururu
- Add more alerter test code coverage - [#231](https://github.com/jertel/elastalert2/pull/231) - @nsano-rururu
- Upgrade pytest-cov from 2.12.0 to 2.12.1 - [#232](https://github.com/jertel/elastalert2/pull/232) - @nsano-rururu
- Migrate away from external test mock dependency - [#233](https://github.com/jertel/elastalert2/pull/233) - @nsano-rururu
- Improve ElastAlert 2 documentation relating to running scenarios - [#234](https://github.com/jertel/elastalert2/pull/234) - @ferozsalam
- Improve test coverage and correct dict lookup syntax for alerter init functions - [#235](https://github.com/jertel/elastalert2/pull/235) - @nsano-rururu
- Fix schema bug with MatterMost alerts - [#239](https://github.com/jertel/elastalert2/pull/239) - @nsano-rururu
- Fix prometheus wrapper writeback function signature - [#253](https://github.com/jertel/elastalert2/pull/253) - @greut

# 2.1.0

## Breaking changes
- TheHive alerter refactoring - [#142](https://github.com/jertel/elastalert2/pull/142) - @ferozsalam  
  - See the updated documentation for changes required to alert formatting
- Dockerfile refactor for performance and size improvements - [#102](https://github.com/jertel/elastalert2/pull/102) - @jgregmac
	- Dockerfile base image changed from `python/alpine` to `python/slim-buster` to take advantage of pre-build python wheels, accelerate build times, and reduce image size. If you have customized an image, based on jertel/elastalert2, you may need to make adjustments.
	- Default base path changed to `/opt/elastalert` in the Dockerfile and in Helm charts. Update your volume binds accordingly.
	- Dockerfile now runs as a non-root user "elastalert". Ensure your volumes are accessible by this non-root user.
	- System packages removed from the Dockerfile: All dev packages, cargo, libmagic. Image size reduced to 250Mb.
	- `tmp` files and dev packages removed from the final container image.

## New features
- Support for multiple rules directories and fix `..data` Kubernetes/Openshift recursive directories in FileRulesLoader [#157](https://github.com/jertel/elastalert2/pull/157) - @mrfroggg
- Support environment variable substition in yaml files - [#149](https://github.com/jertel/elastalert2/pull/149) - @archfz
- Update schema.yaml and enhance documentation for Email alerter - [#144](https://github.com/jertel/elastalert2/pull/144) - @nsano-rururu 
- Default Email alerter to use port 25, and require http_post_url for HTTP Post alerter - [#143](https://github.com/jertel/elastalert2/pull/143) - @nsano-rururu
- Support extra message features for Slack and Mattermost - [#140](https://github.com/jertel/elastalert2/pull/140) - @nsano-rururu
- Support a footer in alert text - [#133](https://github.com/jertel/elastalert2/pull/133) - @nsano-rururu
- Added support for alerting via Amazon Simple Email System (SES) - [#105](https://github.com/jertel/elastalert2/pull/105) - @nsano-rururu

## Other changes
- Begin alerter refactoring to split large source code files into smaller files - [#161](https://github.com/jertel/elastalert2/pull/161) - @ferozsalam
- Update contribution guidelines with additional instructions for local testing - [#147](https://github.com/jertel/elastalert2/pull/147), [#148](https://github.com/jertel/elastalert2/pull/148) - @ferozsalam
- Add more unit test coverage - [#108](https://github.com/jertel/elastalert2/pull/108) - @nsano-rururu
- Update documentation: describe limit_execution, correct alerters list - [#107](https://github.com/jertel/elastalert2/pull/107) - @fberrez
- Fix issue with testing alerts that contain Jinja templates - [#101](https://github.com/jertel/elastalert2/pull/101) - @jertel
- Updated all references of Elastalert to use the mixed case ElastAlert, as that is the most prevalent formatting found in the documentation.

# 2.0.4

## Breaking changes
- None

## New features
- Update python-dateutil requirement from <2.7.0,>=2.6.0 to >=2.6.0,<2.9.0 - [#96](https://github.com/jertel/elastalert2/pull/96) - @nsano-rururu
- Update pylint requirement from <2.8 to <2.9 - [#95](https://github.com/jertel/elastalert2/pull/95) - @nsano-rururu
- Pin ES library to 7.0.0 due to upcoming newer library conflicts - [#90](https://github.com/jertel/elastalert2/pull/90) - @robrankin
- Re-introduce CHANGELOG.md to project - [#88](https://github.com/jertel/elastalert2/pull/88) - @ferozsalam
- Add option for suppressing TLS warnings - [#87](https://github.com/jertel/elastalert2/pull/87) - @alvarolmedo
- Add support for Twilio Copilot - [#86](https://github.com/jertel/elastalert2/pull/86) - @cdmastercom
- Support bearer token authentication with ES - [#85](https://github.com/jertel/elastalert2/pull/85) - @StribPav
- Add support for statsd metrics - [#83](https://github.com/jertel/elastalert2/pull/83) - @eladamitpxi
- Add support for multiple imports of rules via recursive import - [#83](https://github.com/jertel/elastalert2/pull/83) - @eladamitpxi
- Specify search size of 0 to improve efficiency of searches - [#82](https://github.com/jertel/elastalert2/pull/82) - @clyfish
- Add alert handler to create Datadog events - [#81](https://github.com/jertel/elastalert2/pull/81) - @3vanlock

## Other changes

- Added missing Helm chart config.yaml template file.
- Update .gitignore with more precise rule for /config.yaml file.
- Now publishing container images to both DockerHub and to GitHub Packages for redundancy.
- Container images are now built and published via GitHub actions instead of relying on DockerHub's automated builds.
- Update PIP library description and Helm chart description to be consistent.
- Continue updates to change references from _ElastAlert_ to _ElastAlert 2_<|MERGE_RESOLUTION|>--- conflicted
+++ resolved
@@ -19,11 +19,8 @@
 
 ## Other changes
 - [Docs] Add exposed metrics documentation - [#498](https://github.com/jertel/elastalert2/pull/498) - @thisisxgp
-<<<<<<< HEAD
 - [Tests] Fix rules_test.py - [#499](https://github.com/jertel/elastalert2/pull/499) - @nsano-rururu
-=======
 - Upgrade to Python 3.10 and Sphinx 4.2.0 - [#501](https://github.com/jertel/elastalert2/pull/501) - @jertel
->>>>>>> 94ef7881
 
 # 2.2.2
 
