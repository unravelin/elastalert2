--- conflicted
+++ resolved
@@ -33,11 +33,8 @@
 - Fixing jira_transition_to schema bug. Change property type from boolean to string [#721](https://github.com/jertel/elastalert2/pull/721) - @toxisch
 - Begin Elasticsearch 8 support - ElastAlert 2 now supports setup with fresh ES 8 instances, and works with some alert types [#731](https://github.com/jertel/elastalert2/pull/731) - @ferozsalam
 - Enable dynamic setting of rules volume in helm chart [#732](https://github.com/jertel/elastalert2/pull/732) - @ChrisFraun
-<<<<<<< HEAD
+- Do not install tests via pip install [#733](https://github.com/jertel/elastalert2/pull/733) - @buzzdeee
 - Add Elasticsearch 8 support documentation [#735](https://github.com/jertel/elastalert2/pull/735) - @ferozsalam
-=======
-- Do not install tests via pip install [#733](https://github.com/jertel/elastalert2/pull/733) - @buzzdeee
->>>>>>> 6f110a0d
 
 
 # 2.3.0
